# Copyright © 2023 Apple Inc.
#
# Some of the code in this file is adapted from:
#
# tensorflow/lingvo:
# Copyright 2018 The TensorFlow Authors. All Rights Reserved.
# Licensed under the Apache License, Version 2.0 (the "License").
#
# google-research/t5x:
# Copyright 2022 The T5X Authors. All Rights Reserved.
# Licensed under the Apache License, Version 2.0 (the "License").
#
# huggingface/transformers:
# Copyright 2021 The HuggingFace Inc. team. All rights reserved.
# Licensed under the Apache License, Version 2.0 (the "License").
#
# facebookresearch/deit:
# Copyright (c) Meta Platforms, Inc. and affiliates. All rights reserved.
# Licensed under the Apache License, Version 2.0 (the "License").
#
# tensorflow/models:
# Copyright 2023 The TensorFlow Authors. All rights reserved.
# Licensed under the Apache License, Version 2.0 (the "License").
#
# google/praxis:
# Copyright 2022 The Pax Authors.
# Licensed under the Apache License, Version 2.0 (the "License").
#
# ofirpress/attention_with_linear_biases:
# Copyright (c) Facebook, Inc. and its affiliates.
# Licensed under the MIT license.

"""Attention layers with pjit partition specs.

On `attention_logit_biases`:
* A biases tensor can have shape [batch, target_length, source_length] or
  [batch, num_heads, target_length, source_length].
* Each value represents a bias to be added to the attention logits
  (therefore a -inf represents a disconnected position pair).
* biases=None represents an all-zero tensor, i.e., all position pairs are connected.
"""
# pylint: disable=abstract-method,too-many-lines
import enum
import functools
import math
from enum import Enum, unique
from typing import Any, Callable, Dict, List, NamedTuple, Optional, Sequence, Tuple, Union

import jax
from jax import numpy as jnp
from jax.ad_checkpoint import checkpoint_policies as jax_remat_policies

from axlearn.common import ops, param_init
from axlearn.common.base_layer import (
    BaseLayer,
    FactorizationSpec,
    NestedParameterSpec,
    ParameterSpec,
    RematSpec,
)
from axlearn.common.config import (
    REQUIRED,
    FunctionConfigBase,
    InstantiableConfig,
    Required,
    config_class,
    config_for_function,
)
from axlearn.common.layers import (
    Dropout,
    LayerNorm,
    Linear,
    StochasticDepth,
    get_activation_fn,
    get_stochastic_depth_linear_rate,
)
from axlearn.common.module import Module, child_context
from axlearn.common.param_init import (
    PARAM_REGEXP_WEIGHT,
    ConstantInitializer,
    DefaultInitializer,
    FanAxes,
    WeightInitializer,
    constant_initializer,
)
from axlearn.common.pipeline import Pipeline
from axlearn.common.repeat import Repeat
from axlearn.common.utils import (
    NestedTensor,
    PartitionSpec,
    Tensor,
    VDict,
    check_numerics,
    get_or_none,
    shapes,
<<<<<<< HEAD
    split_prng_key, with_sharding_constraint,
=======
    split_prng_key,
    with_sharding_constraint
>>>>>>> 327cb4fc
)

NEG_INF = -1e15


class ForwardMode(enum.Enum):
    """ForwardMode describes the type of computation to be done in a forward pass through a layer.

    FORWARD: Used for a standard forward pass.
    INIT_STATES: Used for initializing the decoding cache. Typically means that the method signature
        matches EXTEND_STEP, possibly without an input cache state, and returning a prefilled cache
        along with the layer outputs.
    EXTEND_STEP: Used for incremental decoding. Typically means that the method signature consumes
        cache state and emits cache state along with layer outputs.
    """

    FORWARD = 0
    INIT_STATES = 1
    EXTEND_STEP = 2


class BaseTransformerLayer(BaseLayer):
    """An abstract class to define the common interface of all *TransformerLayer classes, including:

    * All subclasses must have `input_dim` in its Config;
    * The common Output structure;
    * The common method signature for `forward()`, `init_states()`, and `extend_step()`.
    """

    @config_class
    class Config(BaseLayer.Config):
        """Configures BaseTransformerLayer."""

        input_dim: Required[int] = REQUIRED  # Input feature dim.

    class Output(NamedTuple):
        """BaseTransformerLayer output."""

        # [batch, target_length, input_dim]. The layer output.
        data: Tensor

        # The attention probabilities returned by the self-attention layer.
        # Shape: [..., target_length, target_length].
        #
        # self_attention_probs[..., i, j] represents self-attention probability on
        # input data[..., j, :] when computing output data[..., i, :].
        # self_attention_probs.sum(axis=-1) equals to all 1's.
        self_attention_probs: Tensor

        # The attention probabilities returned by the cross-attention layer.
        # Shape: [..., target_length, source_length].
        #
        # If not None, cross_attention_probs[..., i, j] represents attention probability on
        # cross_attention_data[..., j, :] when computing output data[..., i, :].
        # cross_attention_probs.sum(axis=-1) equals to all 1's.
        cross_attention_probs: Optional[Tensor]

    def forward(
        self,
        data: Tensor,
        *,
        self_attention_logit_biases: Optional[Tensor] = None,
        cross_attention_data: Optional[Tensor] = None,
        cross_attention_logit_biases: Optional[Tensor] = None,
    ) -> Output:
        """Computes transformer layer outputs given full-sequence inputs.

        For incremental computation, use init_states() and extend_step().

        See comments at the beginning of this file for semantics of *_attention_logit_biases.

        Args:
            data: a Tensor of shape [batch, target_length, input_dim].
            self_attention_logit_biases: an optional Tensor representing the self-attention biases.
            cross_attention_data: an optional Tensor representing cross-attention data of shape
                [source_batch, source_length, source_dim].
            cross_attention_logit_biases: an optional Tensor representing the cross-attention
                biases.

        Returns:
            BaseTransformerLayer.Output.
        """
        raise NotImplementedError(type(self))

    def init_states(self, *, target_batch_size: int, target_max_len: int) -> NestedTensor:
        """Initializes cached states for incremental computation.

        Args:
            target_batch_size: The batch size for target sequences.
            target_max_len: The maximum number of tokens in a target sequence.

        Returns:
            A nested tree of Tensors, which can be used as `cached_states` for the initial call
            of `extend_step()`.
        """
        raise NotImplementedError(type(self))

    def prefill_states(
        self,
        *,
        time_step: Tensor,
        data: Tensor,
        self_attention_logit_biases: Optional[Tensor] = None,
        cross_attention_data: Optional[Tensor] = None,
        cross_attention_logit_biases: Optional[Tensor] = None,
    ) -> Tuple[NestedTensor, Output]:
        """Initializes cached states for incremental computation.

        TODO(markblee): Rename to init_states once we add support for decoding at non-zero time
        step.

        Args:
            time_step: A Tensor of shape [batch]. Each value is an index into the length dimension
                indicating where decoding will start from.
            data: A Tensor of shape [batch, target_length, input_dim]. For batch index `i`, only
                `data[i, :time_step[i], ...]` will affect subsequent decoding.
            self_attention_logit_biases: An optional Tensor representing the self-attention biases.
            cross_attention_data: An optional Tensor representing cross-attention data of shape
                [batch, source_length, source_dim].
            cross_attention_logit_biases: An optional Tensor representing the cross-attention
                biases.

        Returns:
            A nested tree of Tensors, which can be used as `cached_states` for the initial call
            of `extend_step()`.
            A BaseTransformerLayer.Output instance, where .data is of the same shape as `data`,
            .self_attention_probs is of shape [batch, num_heads, target_length, target_length], and
            .cross_attention_probs is of shape [batch, num_heads, target_length, source_length].
        """
        raise NotImplementedError(type(self))

    def extend_step(
        self,
        cached_states: NestedTensor,
        data: Tensor,
        *,
        self_attention_logit_biases: Optional[Tensor] = None,
        cross_attention_data: Optional[Tensor] = None,
        cross_attention_logit_biases: Optional[Tensor] = None,
    ) -> Tuple[NestedTensor, Output]:
        """Computes incremental outputs.

        Args:
            cached_states: a NestedTensor returned by `init_states()` or a previous invocation of
                `extend_step()`.
            data: a Tensor of shape [target_batch_size, target_step_length, input_dim], where
                `target_step_length` is usually 1. For self-attention, `data` will be used as the
                `query` sequence and will be appended to key and value sequences.
            self_attention_logit_biases: an optional Tensor of shape
                [..., target_step_length, target_max_len], where `target_step_length` must match
                the shape of `data` and `target_max_len` must match the value given for
                `init_states()`.
            cross_attention_data: an optional Tensor of shape [..., source_length, source_dim].
            cross_attention_logit_biases: an optional Tensor of shape
                [..., target_step_length, source_length], where `target_step_length` must match
                the shape of `data`.

        Returns:
            (updated_cached_states, output), where:
            `updated_cached_states` represents the new cached states incorporating `data`;
            `output` represents the output for the given input data. `output.data` will have the
            same shape as the input data.
        """
        raise NotImplementedError(type(self))


def make_causal_mask(seq_len: int) -> Tensor:
    """Generates attention logit biases for causal masking.

    Args:
        seq_len: sequence length.

    Returns:
        A float tensor of shape [seq_len, seq_len] where the value at [i, j] = -inf if i < j,
        0 otherwise.
    """
    # TODO(sneha): support batching
    indexes = jnp.arange(seq_len)
    return jax.lax.lt(indexes[:, None], indexes[None, :]) * NEG_INF


def make_segment_mask(*, source_segments: Tensor, target_segments: Tensor) -> Tensor:
    """Generates attention logit biases given the segment ids.

    ... such that positions belonging to different segments cannot attend to each other.

    Args:
        source_segments: An integer tensor of shape [batch, ..., source_length].
        target_segments: An integer tensor of shape [batch, ..., target_length].

    Returns:
        A float Tensor of shape [batch, 1, ..., target_length, source_length] where the
        value at [..., i, j] = 0 if target_segments[..., i] == source_segments[..., j], or -inf
        otherwise.
    """
    target_segments = jnp.expand_dims(target_segments, -1)
    source_segments = jnp.expand_dims(source_segments, -2)
    res = (jax.lax.ne(source_segments, target_segments) * NEG_INF)[:, None, ...]
    return res


class LearnedPositionalEmbedding(BaseLayer):
    """TODO(ruoming): Remove LearnedPositionalEmbedding. We can just use the Embedding layer."""

    @config_class
    class Config(BaseLayer.Config):
        """Configures LearnedPositionalEmbedding."""

        dim: Required[int] = REQUIRED  # Input feature dim.
        shape: Required[Sequence[int]] = REQUIRED  # The sequence shape.

    # Similar initialization code for Embedding.
    # pylint: disable=duplicate-code
    @classmethod
    def default_config(cls):
        cfg = super().default_config()
        cfg.param_partition_spec = (None, None, "model")
        # By default, initialize to Gaussian with std=1/sqrt(dim), e.g., 0.036 when dim=768.
        #
        # This is the same as:
        # https://github.com/pytorch/fairseq/blob/master/fairseq/modules/positional_embedding.py#L26
        #
        # BERT uses std=0.02 regardless of dim:
        # https://github.com/google-research/bert/blob/eedf5716ce1268e56f0a50264a88cafad334ac61/modeling.py#L492-L495
        cfg.param_init = DefaultInitializer.default_config().set(
            init_by_param_name={
                PARAM_REGEXP_WEIGHT: WeightInitializer.default_config().set(
                    fan="fan_out", distribution="normal"
                )
            }
        )
        return cfg

    # pylint: enable=duplicate-code

    def _create_layer_parameter_specs(self) -> Dict[str, ParameterSpec]:
        cfg = self.config
        return dict(
            weight=ParameterSpec(
                shape=[1] + list(cfg.shape) + [cfg.dim],
                mesh_axes=cfg.param_partition_spec,
            )
        )

    def embeddings(self) -> Tensor:
        """Returns weights of shape cfg.shape + [dim]."""
        return self.parameters["weight"].squeeze(0)

    def forward(self, positions: Tensor) -> Tensor:
        """
        Args:
            positions: an integer tensor with arbitrary shape [...].

        Returns:
            Embeddings with shape [..., *cfg.dim[1:], dim].
        """
        embeddings = self.embeddings()
        return embeddings[positions]


def sinusoidal_positional_embeddings(
    positions: Tensor, *, dim: int, min_timescale: float = 1, max_timescale: float = 10000
) -> Tensor:
    """Sinusoidal positional embeddings.

    Proposed in the original Transformer paper: https://arxiv.org/abs/1706.03762.

    Reference:
    https://github.com/tensorflow/lingvo/blob/d2f1e1b3cccdac8f73ae20f86afb03560b1c176d/lingvo/core/layers.py#L2775-L2923

    The inputs to the sinusoid functions will be positions / timescale(k)
        for dimension 0 <= k < num_timescales = dim // 2, where:
    timescale(k) = geometric interpolation between min_timescale and max_timescale, i.e.,
      log(timescale(k) / min_timescale) / log(max_timescale / min_timescale) =
      k / num_timescales.
    Specifically: timescale(0) = min_timescale and timescale(num_timescales) = max_timescale.

    Args:
        positions: an integer tensor of any shape [...]. Each value represents an
            absolute or relative position.
        dim: the embedding dimension. Must be divisible by 2.
        min_timescale: the minimum timescale (used for channel 0 and dim // 2).
        max_timescale: the maximum timescale (used for channel dim // 2 - 1 and dim - 1).

    Returns:
        Embeddings of shape [..., dim].

    Raises:
        NotImplementedError: If dim is not divisible by 2.
    """
    if dim % 2 != 0:
        raise NotImplementedError(f"dim ({dim}) must be divisible by 2")
    num_timescales = dim // 2

    # To ensure results match other libraries, it is important to calculate
    # log_timescale_increment using float64 calculations. This has no
    # runtime cost.
    log_timescale_increment = math.log(max_timescale / min_timescale) / max(1, num_timescales - 1)

    # [num_timescales].
    inv_timescales = min_timescale * jnp.exp(jnp.arange(num_timescales) * -log_timescale_increment)

    # [..., num_timescales].
    scaled_time = jnp.expand_dims(positions, -1) * inv_timescales

    # [..., dim].
    signal = jnp.concatenate([jnp.sin(scaled_time), jnp.cos(scaled_time)], axis=-1)
    return signal


class SinusoidalPositionalEmbedding(BaseLayer):
    """Sinusoidal positional embeddings.

    See sinusoidal_positional_embeddings()'s comments.
    """

    @config_class
    class Config(BaseLayer.Config):
        """Configures SinusoidalPositionalEmbedding."""

        dim: Required[int] = REQUIRED
        min_timescale: float = 1
        max_timescale: float = 10000

    def forward(self, positions: Tensor) -> Tensor:
        """Looks up positional embeddings by positions."""
        cfg: SinusoidalPositionalEmbedding.Config = self.config
        return sinusoidal_positional_embeddings(
            positions, dim=cfg.dim, min_timescale=cfg.min_timescale, max_timescale=cfg.max_timescale
        )


class BaseMultiheadLinear(BaseLayer):
    """The linear layer used for multi-head attention.

    It uses einsum for efficient computation on TPU to avoid reshaping.
    """

    @config_class
    class Config(BaseLayer.Config):
        """Configures BaseMultiheadLinear."""

        model_dim: Required[int] = REQUIRED  # Feature dim.
        num_heads: Required[int] = REQUIRED  # Number of attention heads.
        per_head_dim: Required[int] = REQUIRED  # Dimension per head.
        bias: bool = True  # Whether the linear modules have biases.

    @classmethod
    def default_config(cls) -> Config:
        cfg = super().default_config()
        # Shard the 'num_heads' axis by the 'model' dim of the mesh.
        cfg.param_partition_spec = (None, "model", None)
        return cfg

    def _create_layer_parameter_specs(self) -> Dict[str, ParameterSpec]:
        cfg = self.config
        params = dict(
            weight=ParameterSpec(
                shape=(cfg.model_dim, cfg.num_heads, cfg.per_head_dim),
                mesh_axes=cfg.param_partition_spec,
                factorization=FactorizationSpec(axes=("row", None, "col")),
            )
        )
        if cfg.bias:
            params["bias"] = self._bias_spec
        return params

    def forward(self, inputs: Tensor) -> Tensor:
        params = self.parameters
        outputs = jnp.einsum(self._einsum_expr, inputs, params["weight"])
        return outputs + params.get("bias", 0)

    def _compute_fan_axes(self, name: str, parameter_spec: ParameterSpec) -> Optional[FanAxes]:
        raise NotImplementedError(type(self))


class MultiheadInputLinear(BaseMultiheadLinear):
    """Multi-head input linear layer."""

    @property
    def _einsum_expr(self):
        return "btd,dnh->btnh"

    @property
    def _bias_spec(self):
        cfg = self.config
        return ParameterSpec(
            shape=(cfg.num_heads, cfg.per_head_dim),
            mesh_axes=cfg.param_partition_spec[-2:],
        )

    # pylint: disable-next=no-self-use
    def _compute_fan_axes(self, name: str, parameter_spec: ParameterSpec) -> Optional[FanAxes]:
        if name == "weight":
            return FanAxes(in_axis=0, out_axis=(1, 2))
        else:
            return None


class MultiheadOutputLinear(BaseMultiheadLinear):
    """Multi-head output linear layer."""

    @property
    def _einsum_expr(self):
        return "btnh,dnh->btd"

    @property
    def _bias_spec(self):
        cfg = self.config
        return ParameterSpec(
            shape=(cfg.model_dim,),
            mesh_axes=cfg.param_partition_spec[:1],
        )

    # pylint: disable-next=no-self-use
    def _compute_fan_axes(self, name: str, parameter_spec: ParameterSpec) -> Optional[FanAxes]:
        if name == "weight":
            return FanAxes(in_axis=(1, 2), out_axis=0)
        else:
            return None


def apply_attention_logit_biases(
    logits: Tensor, attention_logit_biases: Optional[Tensor] = None
) -> Tensor:
    """Applies `attention_logit_biases` on `logits`.

    Args:
        logits: a float Tensor.
        attention_logit_biases: a float Tensor. If None, assume all zeros.

    Returns:
        logits + attention_logit_biases, in logits.dtype.
    """
    if attention_logit_biases is None:
        return logits
    return logits + attention_logit_biases.astype(logits.dtype)


def softmax_with_biases(logits: Tensor, attention_logit_biases: Optional[Tensor] = None) -> Tensor:
    """Computes softmax with optional masking.

    Args:
        logits: a Tensor of any shape.
        attention_logit_biases: a Tensor that is broadcastable with logits.
            See ``On attention logit biases`` in the file comments.

    Returns:
        A Tensor of same shape and dtype as logits.
    """
    check_numerics(logits)
    logits = apply_attention_logit_biases(logits, attention_logit_biases)
    logits_dtype = logits.dtype
    if logits_dtype in (jnp.bfloat16, jnp.float16):
        # Avoid computing softmax in 16-bit floats.
        if jax.default_backend() != "neuron":
            logits = logits.astype(jnp.float32)
    probs = jax.nn.softmax(logits, axis=-1)
    if probs.dtype != logits_dtype:
        probs = probs.astype(logits_dtype)
    check_numerics(probs)
    return probs


class BaseQKVLinear(BaseLayer):
    """A layer that encapsulates mapping input queries, keys, and values to
    multi-headed output queries, keys, and values.
    """

    @config_class
    class Config(BaseLayer.Config):
        """Configures BaseQKVLinear."""

        # Input query feature dim.
        query_dim: Required[int] = REQUIRED
        # Input key feature dim.
        key_dim: Required[int] = REQUIRED
        # Input value feature dim.
        value_dim: Required[int] = REQUIRED
        # Number of attention heads.
        num_heads: Required[int] = REQUIRED
        # Dimension of each attention head.
        per_head_dim: Required[int] = REQUIRED
        # Autoregressive cache dtype. Should match the step dtype.
        # Needs to match the forward dtype for Repeated layers. If None, infer as config.dtype.
        cache_dtype: Optional[jnp.dtype] = None

    class Output(NamedTuple):
        # [batch, target_length, num_heads, per_head_dim].
        query: Tensor
        # [batch, source_length, num_heads, per_head_dim].
        key: Tensor
        # [batch, source_length, num_heads, per_head_dim].
        value: Tensor

    @property
    def num_kv_heads(self):
        raise NotImplementedError(type(self))

    def init_states(self, *, target_batch_size: int, target_max_len: int) -> NestedTensor:
        cfg = self.config
        # Default to base layer dtype for initialization if cache_dtype is None.
        dtype = cfg.cache_dtype or cfg.dtype

        # Following T5X, we cache key, value as [batch, num_heads, head_dim, seq_len] to take
        # advantage of TPU optimizations (see `extend_step`).
        # Reference:
        # https://github.com/google-research/t5x/blob/4d94d8bf41230d492e15e255c9888b5bfd9a5ee8/t5x/examples/t5/layers.py#L215
        cache = dict(
            key=jnp.zeros(
                shape=(target_batch_size, self.num_kv_heads, cfg.per_head_dim, target_max_len),
                dtype=dtype,
            ),
            value=jnp.zeros(
                shape=(target_batch_size, self.num_kv_heads, cfg.per_head_dim, target_max_len),
                dtype=dtype,
            ),
            time_step=jnp.zeros(target_batch_size, dtype=jnp.int32),
        )
        # TODO(sneha,markblee): Add sharding annotations for all elements in the cache.
        return cache

    def forward(
        self,
        query: Tensor,
        *,
        key: Optional[Tensor] = None,
        value: Optional[Tensor] = None,
        time_step: Optional[Tensor] = None,
    ) -> Output:
        """Computes per-head query, key, and value for the input query, key, value.

        Args:
            query: a Tensor of shape [batch, target_length, target_dim].
            key:   an optional Tensor of shape [batch, source_length, source_dim].
                   If None, will use `query`.
            value: an optional Tensor of shape [batch, source_length, source_dim].
                   If None, will use `query`.
            time_step: an optional Tensor of shape [batch]. If None, will ignore.

        Returns:
            An Output instance, where query is of size
            [batch, target_length, num_heads, per_head_dim] and each of key, value are of dim
            [batch, source_length, num_heads, per_head_dim].
        """
        raise NotImplementedError(type(self))

    def prefill_states(
        self,
        *,
        time_step: Tensor,
        query: Tensor,
        key: Optional[Tensor] = None,
        value: Optional[Tensor] = None,
    ) -> Tuple[NestedTensor, Output]:
        """Initializes cache for autoregressive cached decoding.

        TODO(markblee): Rename to init_states once we add support for decoding at non-zero time
        step.

        Args:
            time_step: A Tensor of shape [batch]. Each value is an index into the length dimension
                indicating where decoding will start from.
            query: Tensor of shape [batch, target_length, target_dim] corresponding to query vector
                at `time_step` indices. For batch index `i`, only `query[i, :time_step[i], ...]`
                will affect subsequent decoding.
            key: An optional Tensor of shape [batch, source_length, source_dim]. If None, will use
                `query`.
            value: An optional Tensor of shape [batch, source_length, source_dim]. If None, will
                use `query`.

        Returns:
            A `NestedTensor` state of `key`, `value` of shape
            [batch, num_heads, per_head_dim, source_length], and `time_step` of shape [batch].
            An Output instance, where query is of size
            [batch, target_length, num_heads, per_head_dim] and each of key, value are of dim
            [batch, source_length, num_heads, per_head_dim].
        """
        cfg = self.config
        # Default to base layer dtype for initialization if cache_dtype is None.
        dtype = cfg.cache_dtype or cfg.dtype

        # In the prefill state, the time_step filtering is not provided in the QKV forward function,
        # but in the time_step_mask defined below.
        # Therefore, time_step argument for the forward is set as None.
        q_proj, k_proj, v_proj = self.forward(query, key=key, value=value)

        # Zero-out everything from time_step onwards. Being able to assume that non-filled cache
        # values are 0 allows us to do a slightly more efficient update to `cached_{key,value}` in
        # `extend_step`, by doing a simple add instead of a mask + add.
        time_step_mask = (jnp.arange(k_proj.shape[1]) < time_step[:, None])[..., None, None]
        k_proj = k_proj * time_step_mask
        v_proj = v_proj * time_step_mask

        # Following T5X, we cache key, value as [batch, num_heads, head_dim, seq_len] to take
        # advantage of TPU optimizations (see `extend_step`).
        # Reference:
        # https://github.com/google-research/t5x/blob/4d94d8bf41230d492e15e255c9888b5bfd9a5ee8/t5x/examples/t5/layers.py#L215
        init_state = dict(
            key=jnp.moveaxis(k_proj, -3, -1).astype(dtype),
            value=jnp.moveaxis(v_proj, -3, -1).astype(dtype),
            time_step=time_step,
        )
        return init_state, self.Output(query=q_proj, key=k_proj, value=v_proj)

    def extend_step(
        self,
        cached_states: NestedTensor,
        query: Tensor,
        *,
        key: Optional[Tensor] = None,
        value: Optional[Tensor] = None,
    ) -> Tuple[NestedTensor, Output]:
        """Computes the value vector given the query of the current step.
        This function is used by autoregressive decoding.

        Based on:
        https://github.com/tensorflow/lingvo/blob/5754b2f840ebf0f8c52d87e5d4d76f22e372513e/lingvo/jax/layers/attentions.py#L1249

        Args:
            cached_states: A `NestedTensor` object containing tensors which are the results of
                previous attentions, and index used for fast decoding. Contains "key" and "value" of
                shape [batch, num_heads, per_head_dim, target_length], and a Tensor "time_step" of
                shape [batch].
            query: Tensor of shape [batch, 1, target_dim] corresponding to query vector at
                "time_step" indices.
            key: An optional Tensor of shape [batch, source_length, source_dim]. If None, will use
                `query`.
            value: An optional Tensor of shape [batch, source_length, source_dim]. If None, will
                use `query`.

        Returns:
            A `NestedTensor` state of key and value pair along with index updated at `time_step`.
            An Output instance, where query is of size
            [batch, target_length, num_heads, per_head_dim] and each of key, value are of dim
            [batch, source_length, num_heads, per_head_dim].
        """
        time_step = cached_states["time_step"]
        assert time_step.ndim == 1

        # Project inputs to key, value and query. Each has shape [B, 1, N, H].
        q_proj, k_proj, v_proj = self.forward(query, key=key, value=value, time_step=time_step)

        # Move the length axis to the back. This allows us to update the cache key, value with
        # the "scatter via one-hot broadcast" trick, rather than a scatter/gather operation.
        # Profiling suggests moveaxis is competitive with tweaking einsum in `i_proj` -- it's
        # also a bit simpler, so we keep it for now.
        # [B, 1, N, H] --> [B, N, H, 1].
        k_proj = jnp.moveaxis(k_proj, -3, -1)
        v_proj = jnp.moveaxis(v_proj, -3, -1)

        # Update the cache via one-hot broadcast and addition.
        cached_key = cached_states["key"]
        cached_value = cached_states["value"]
        target_len = cached_key.shape[-1]
        oh_indices = jax.nn.one_hot(time_step, target_len, dtype=k_proj.dtype)
        # [B, 1, 1, T] to broadcast.
        oh_indices = oh_indices[:, None, None, :]
        # Ensure that we accumulate in original dtype.
        new_k_proj = cached_key + (k_proj * oh_indices).astype(cached_key.dtype)
        new_v_proj = cached_value + (v_proj * oh_indices).astype(cached_value.dtype)

        # Move back to original [B, T, N, H] layout.
        k_proj = jnp.moveaxis(new_k_proj, -1, -3)
        v_proj = jnp.moveaxis(new_v_proj, -1, -3)

        updated_state = dict(key=new_k_proj, value=new_v_proj, time_step=time_step + 1)
        return updated_state, self.Output(query=q_proj, key=k_proj, value=v_proj)


class QKVLinear(BaseQKVLinear):
    """Maps input query, key, and value to multi-headed output query, key, and value."""

    @config_class
    class Config(BaseQKVLinear.Config):
        """Configures for QKVLinear."""

        # The layer used to project.
        layer: MultiheadInputLinear.Config = MultiheadInputLinear.default_config()

    def __init__(self, cfg: Config, *, parent: Module):
        super().__init__(cfg, parent=parent)
        cfg = self.config
        for name, dim, num_heads in (
            ("q", cfg.query_dim, cfg.num_heads),
            ("k", cfg.key_dim, self.num_kv_heads),
            ("v", cfg.value_dim, self.num_kv_heads),
        ):
            proj_cfg = cfg.layer
            proj_cfg.model_dim = dim
            proj_cfg.num_heads = num_heads
            proj_cfg.per_head_dim = cfg.per_head_dim
            self._add_child(f"{name}_proj", proj_cfg)

    @property
    def num_kv_heads(self):
        return self.config.num_heads

    def forward(
        self,
        query: Tensor,
        *,
        key: Optional[Tensor] = None,
        value: Optional[Tensor] = None,
        time_step: Optional[Tensor] = None,
    ) -> BaseQKVLinear.Output:
        """Computes attention for the given query, key, value.

        If `key` or `value` are None, will use `query` in place.

        See parent class for full docstring.
        """
        key = query if key is None else key
        value = query if value is None else value
        q_proj = self.q_proj(query)
        k_proj = self.k_proj(key)
        v_proj = self.v_proj(value)
        return self.Output(query=q_proj, key=k_proj, value=v_proj)


class GroupedQKVLinear(QKVLinear):
    """A variant of QKVLinear that supports configuring a different number of key, value
    projections.

    Note that the number of key, value projections must evenly divide the number of query heads.
    """

    @config_class
    class Config(QKVLinear.Config):
        """Configures GroupedQKVLinear."""

        # Number of heads for key, value projections.
        # It is required that num_heads % num_kv_heads == 0.
        num_kv_heads: Required[int] = REQUIRED

    def __init__(self, cfg: Config, *, parent: Module):
        super().__init__(cfg, parent=parent)
        cfg = self.config
        if cfg.num_heads % cfg.num_kv_heads != 0:
            raise ValueError(
                f"The number of query subgroups ({cfg.num_kv_heads}) should divide "
                f"the number of query heads ({cfg.num_heads})."
            )

    @property
    def num_kv_heads(self):
        return self.config.num_kv_heads


class FusedQKVLinear(BaseQKVLinear):
    """Maps input query, key, and value to multi-headed query, key, and value using a fused weight.

    N.B. Only supports cases where query, key, and value all have the same shape.
    """

    @config_class
    class Config(BaseQKVLinear.Config):
        """Configures for FusedQKVLinear."""

        # The layer used to project.
        layer: MultiheadInputLinear.Config = MultiheadInputLinear.default_config()

    def __init__(self, cfg: Config, *, parent: Module):
        super().__init__(cfg, parent=parent)
        cfg = self.config
        if not cfg.query_dim == cfg.key_dim == cfg.value_dim:
            raise ValueError(
                f"All projection dims must be equal for {type(self)}, saw: "
                f"query:{cfg.query_dim}, key:{cfg.key_dim}, value:{cfg.value_dim}"
            )
        proj_cfg = cfg.layer
        proj_cfg.model_dim = cfg.query_dim
        proj_cfg.num_heads = cfg.num_heads
        proj_cfg.per_head_dim = cfg.per_head_dim
        self._add_child("qkv_proj", proj_cfg)

    @property
    def num_kv_heads(self):
        return self.config.num_heads

    def create_parameter_specs_recursively(self) -> NestedParameterSpec:
        specs = VDict(**super().create_parameter_specs_recursively())

        def transform_factorization_spec(
            spec: Optional[FactorizationSpec],
        ) -> Optional[FactorizationSpec]:
            if spec is None:
                return None
            return FactorizationSpec(axes=[None] + list(spec.axes))

        return jax.tree_util.tree_map(
            lambda spec: ParameterSpec(
                dtype=spec.dtype,
                shape=(3, *spec.shape),
                mesh_axes=PartitionSpec(None, *spec.mesh_axes),
                factorization=transform_factorization_spec(spec.factorization),
                fan_axes=param_init.maybe_prepend_axis(
                    spec.fan_axes, axis_type=param_init.FanAxes.AxisType.BATCH_AXIS
                ),
            ),
            specs,
        )

    def initialize_parameters_recursively(
        self, prng_key: Tensor, *, prebuilt: Optional[NestedTensor] = None
    ) -> NestedTensor:
        if self._use_prebuilt_params(prebuilt):
            return prebuilt

        def init(prng_key_i):
            return VDict(qkv_proj=self.qkv_proj.initialize_parameters_recursively(prng_key_i))

        return jax.vmap(init)(split_prng_key(prng_key, 3).keys)

    def forward(
        self,
        query: Tensor,
        *,
        key: Optional[Tensor] = None,
        value: Optional[Tensor] = None,
        time_step: Optional[Tensor] = None,
    ) -> BaseQKVLinear.Output:
        """Computes multi-head query, key, and value for the input query, key, value
        using a fused weight.

        N.B. Only supports cases where query, key, and value all have the same shape if set.

        See parent class for full docstring.

        Raises:
            ValueError: If key and value are not both set or both None.
        """
        with child_context("qkv_proj"):
            params = self.qkv_proj.parameters
            if key is None and value is None:
                # Computing self attention.
                # N.B. this branch (with just the query inputs) is required in
                # order to get the best step time on TPU for self-attention.
                inputs = query  # [batch, target_length, target_dim].
                proj = jnp.einsum("btd,pdnh->pbtnh", inputs, params["weight"])
            elif key is not None and value is not None:
                # Compute cross attention but with same target/source shapes.
                assert (
                    query.shape == key.shape == value.shape  # pytype: disable=attribute-error
                ), f"Not supported for {type(self)}."
                inputs = jnp.stack(
                    [query, key, value], axis=0
                )  # [q/k/v, batch, target, model_dim].
                proj = jnp.einsum("pbtd,pdnh->pbtnh", inputs, params["weight"])
            else:
                raise ValueError("Key and value should be either both None or both set.")
            if self.qkv_proj.config.bias:
                bias = jnp.expand_dims(
                    params.get("bias", jnp.array([0], dtype=query.dtype)),
                    (1, 2),
                )
                proj = proj + bias
            q_proj, k_proj, v_proj = proj
        return self.Output(query=q_proj, key=k_proj, value=v_proj)


class FusedGroupedQKVLinear(BaseQKVLinear):
    """Maps input query, key, and value to multi-headed query, key, and value using a fused weight.

    The main difference from FusedQKVLinear is supporting a different number of key, value heads
    than query heads. All of the projection weights are concatenated/fused along the `num_heads`
    axis and then split after projection.
    """

    @config_class
    class Config(BaseQKVLinear.Config):
        """Configures FusedGroupedQKVLinear."""

        # Number of heads for key, value projections.
        # It is required that num_heads % num_kv_heads == 0.
        num_kv_heads: Required[int] = REQUIRED
        # The layer used to project.
        layer: MultiheadInputLinear.Config = MultiheadInputLinear.default_config()

    def __init__(self, cfg: Config, *, parent: Module):
        super().__init__(cfg, parent=parent)
        cfg = self.config
        if not cfg.query_dim == cfg.key_dim == cfg.value_dim:
            raise ValueError(
                f"All projection dims must be equal for {type(self)}, saw: "
                f"query:{cfg.query_dim}, key:{cfg.key_dim}, value:{cfg.value_dim}"
            )
        if cfg.num_heads % cfg.num_kv_heads != 0:
            raise ValueError(
                f"The number of query subgroups {cfg.num_kv_heads} should divide "
                f"the number of query heads {cfg.num_heads}."
            )
        proj_cfg = cfg.layer
        proj_cfg.model_dim = cfg.query_dim
        proj_cfg.num_heads = cfg.num_heads + 2 * cfg.num_kv_heads
        proj_cfg.per_head_dim = cfg.per_head_dim
        self._add_child("qkv_proj", proj_cfg)

    @property
    def num_kv_heads(self):
        return self.config.num_kv_heads

    def forward(
        self,
        query: Tensor,
        *,
        key: Optional[Tensor] = None,
        value: Optional[Tensor] = None,
        time_step: Optional[Tensor] = None,
    ) -> FusedQKVLinear.Output:
        """See FusedQKVLinear for full docstring.

        N.B. Only supports cases where key and value are both None.
        """
        if key is not None or value is not None:
            raise ValueError("Key and value should be both None.")
        cfg = self.config
        proj = self.qkv_proj(query)
        q_proj, k_proj, v_proj = jnp.split(
            proj, [cfg.num_heads, cfg.num_heads + cfg.num_kv_heads], axis=-2
        )
        return self.Output(query=q_proj, key=k_proj, value=v_proj)


def _rotary_sinusoidal_positional_embeddings(
    *, positions: Tensor, dim: int, theta: float = 10000.0
) -> Tensor:
    """Generate the sin/cos positional embedding.

    Ref:
    https://github.com/huggingface/transformers/blob/main/src/transformers/models/roformer/modeling_roformer.py#L76-L90

    Args:
        positions: A tensor representing the token position IDs with shape [batch_size, seq_len].
        dim: The dimensionality of the positional embedding.
        theta: A parameter to scale the frequencies.

    Returns:
        Rotary Positional Embedding with shape [batch_size, seq_len, dim].
    """
    if dim % 2 != 0:
        raise ValueError(f"dim: {dim} should be a multiplier of 2.")
    exponents = jnp.arange(dim).astype(jnp.float32)
    pos_array = positions.astype(jnp.float32)
    exponents = jnp.power(theta, 2 * (exponents // 2) / dim)
    position_enc = jnp.expand_dims(pos_array, 2) / jnp.expand_dims(exponents, [0, 1])

    rope_part_1 = jnp.sin(position_enc[:, :, 0::2])
    rope_part_2 = jnp.cos(position_enc[:, :, 1::2])
    rope = jnp.concatenate((rope_part_1, rope_part_2), axis=-1)
    return rope


class RoFormerSinusoidalPositionalEmbedding(BaseLayer):
    """Implementation of Rotary Position Embedding (RoPE).

    Ref:
    https://github.com/huggingface/transformers/blob/62ceb4/src/transformers/models/roformer/modeling_roformer.py
    """

    @config_class
    class Config(BaseLayer.Config):
        """Configures RoFormerSinusoidalPositionalEmbedding."""

        dim: Required[int] = REQUIRED  # The dimensionality of the positional embedding.
        theta: float = 10000.0  # The scale of base frequency.

    def forward(self, positions: Tensor) -> Tensor:
        """
        TODO(bwzhang): 1. verify the performance under float32.

        Args:
            positions: A tensor representing the token position IDs.
                The shape is [batch_size, seq_len].

        Returns:
            Rotary Positional Embedding. Shape is [seq_len, dim].
        """
        cfg = self.config
        return _rotary_sinusoidal_positional_embeddings(
            positions=positions, dim=cfg.dim, theta=cfg.theta
        )


def apply_rotary_position_embeddings(
    *,
    query: Tensor,
    key: Tensor,
    value: Tensor,
    sinusoidal_pos: Tensor,
    rotary_value: bool,
) -> Tuple[Tensor, Tensor, Tensor]:
    """This is a jax implementation (a copy) of the RoPE apply_rotary_position_embeddings.

    Ref:
    https://github.com/huggingface/transformers/blob/v4.21.2/src/transformers/models/roformer/modeling_roformer.py#L322-L346

    Args:
        query: Query embeddings with shape [batch_size, seq_len, num_heads, dim].
        key: Key embeddings with shape [batch_size, seq_len, num_heads, dim].
        value: Value embeddings with shape [batch_size, seq_len, num_heads, dim].
        sinusoidal_pos: Rotary position embeddings with shape [batch_size, seq_len, 1, dim].
        rotary_value: Whether to apply rotary position embeddings on value layer.

    Returns:
        A tuple of:
        Rotary position affined query embeddings with shape [batch_size, seq_len, num_heads, dim]
        Rotary position affined key embeddings with shape [batch_size, seq_len, num_heads, dim]
        Rotary position affined value embeddings with shape [batch_size, seq_len, num_heads, dim]
            if rotary_value == True, else original value embeddings
    """
    # sin [batch_size, num_heads, sequence_length, embed_size_per_head//2]
    # cos [batch_size, num_heads, sequence_length, embed_size_per_head//2]
    sin, cos = jnp.split(sinusoidal_pos, 2, axis=-1)
    # sin [θ0,θ1,θ2......θd/2-1] -> sin_pos [θ0,θ0,θ1,θ1,θ2,θ2......θd/2-1,θd/2-1]
    sin_pos = jnp.reshape(jnp.stack([sin, sin], axis=-1), sinusoidal_pos.shape)
    # cos [θ0,θ1,θ2......θd/2-1] -> cos_pos [θ0,θ0,θ1,θ1,θ2,θ2......θd/2-1,θd/2-1]
    cos_pos = jnp.reshape(jnp.stack([cos, cos], axis=-1), sinusoidal_pos.shape)
    # rotate_half_query_layer [-q1,q0,-q3,q2......,-qd-1,qd-2]
    rotate_half_query = jnp.reshape(
        jnp.stack([-query[..., 1::2], query[..., ::2]], axis=-1), query.shape
    )
    query = query * cos_pos + rotate_half_query * sin_pos
    # rotate_half_key_layer [-k1,k0,-k3,k2......,-kd-1,kd-2]
    rotate_half_key = jnp.reshape(jnp.stack([-key[..., 1::2], key[..., ::2]], axis=-1), key.shape)
    key = key * cos_pos + rotate_half_key * sin_pos
    if rotary_value:
        # rotate_half_value_layer [-v1,v0,-v3,v2......,-vd-1,vd-2]
        rotate_half_value = jnp.reshape(
            jnp.stack([-value[..., 1::2], value[..., ::2]], axis=-1), value.shape
        )
        value = value * cos_pos + rotate_half_value * sin_pos
    return query, key, value


class RoFormerQKVLinear(BaseQKVLinear):
    """RoFormerQKVLinear class

    This class maps the query, key, and value using the RoPE embeddings.
    """

    @config_class
    class Config(BaseQKVLinear.Config):
        """Configures RoFormerQKVLinear."""

        rope_pos_emb_layer: InstantiableConfig = (
            RoFormerSinusoidalPositionalEmbedding.default_config()
        )
        input_linear: BaseQKVLinear.Config = QKVLinear.default_config()
        rotary_value: Required[bool] = REQUIRED

    def __init__(self, cfg: QKVLinear.Config, *, parent: Module):
        super().__init__(cfg, parent=parent)
        cfg = self.config
        self._add_child(
            "rope_pos_emb_layer",
            cfg.rope_pos_emb_layer.set(dim=cfg.per_head_dim),
        )
        self._add_child(
            "i_proj",
            cfg.input_linear.set(
                query_dim=cfg.query_dim,
                value_dim=cfg.value_dim,
                key_dim=cfg.key_dim,
                num_heads=cfg.num_heads,
                per_head_dim=cfg.per_head_dim,
            ),
        )

    @property
    def num_kv_heads(self):
        """Propagate num KV heads from input linear."""
        return self.i_proj.num_kv_heads

    def forward(
        self,
        query: Tensor,
        *,
        key: Optional[Tensor] = None,
        value: Optional[Tensor] = None,
        time_step: Optional[Tensor] = None,
    ) -> BaseQKVLinear.Output:
        cfg = self.config
        # Query should have shape of [batch_size, seq_len, num_heads, per_head_dim].
        query, key, value = self.i_proj(query, key=key, value=value)
        if time_step is None:
            # If time_step is None, then we set it to [batch_size, seq_len].
            # In this case, batch_size can be set as 1.
            time_step = jnp.expand_dims(jnp.arange(query.shape[1]), 0)
        else:
            # Time step shape is [batch_size]
            # The expected input shape for rope_pos_emb_layer is [batch_size, seq_len]
            # Therefore, expanding the shape of time_step to [batch_size, 1]
            time_step = jnp.expand_dims(time_step, 1)
        sinusoidal_pos_emb = self.rope_pos_emb_layer.forward(time_step).astype(query.dtype)
        # sinusoidal_pos_emb shape should be [batch_size, seq_len, 1, dim]
        sinusoidal_pos_emb = jnp.expand_dims(sinusoidal_pos_emb, 2)
        query, key, value = apply_rotary_position_embeddings(
            sinusoidal_pos=sinusoidal_pos_emb,
            query=query,
            key=key,
            value=value,
            rotary_value=cfg.rotary_value,
        )

        return self.Output(query, key, value)


class PerDimScale(BaseLayer):
    """A layer to scale individual dimensions of the input."""

    @config_class
    class Config(BaseLayer.Config):
        """Configures PerDimScale."""

        dim: Required[int] = REQUIRED

    @classmethod
    def default_config(cls) -> Config:
        cfg: PerDimScale.Config = super().default_config()
        cfg.param_init = ConstantInitializer.default_config().set(value=0.0)
        return cfg

    def _create_layer_parameter_specs(self) -> Dict[str, ParameterSpec]:
        cfg = self.config
        return {
            "param": ParameterSpec(shape=(cfg.dim,), mesh_axes=(None,)),
        }

    def forward(self, x: Tensor) -> Tensor:
        """Returns x * per_dim_scale."""
        cfg = self.config
        assert x.shape[-1] == cfg.dim
        # https://github.com/tensorflow/lingvo/blob/3d16483b749a1181330ae9ce318688e7518d63c9/lingvo/jax/layers/attentions.py#L232-L234
        # 1.0/jax.nn.softplus(0.0) = 1.442695041. Hard code this number to avoid unnecessary
        # XLA op fusion.
        r_softplus_0 = 1.442695041
        scale = jax.nn.softplus(self.parameters["param"]) * r_softplus_0
        return (x * scale).astype(x.dtype)


ScaleFn = Callable[[int], float]  # A function mapping per_head_dim to a scale.


def constant_scale_fn(value: float) -> ScaleFn:
    """A constant scale function for `MultiheadAttention`.

    Example:
        `key_scale = config_for_function(constant_scale_fn).set(value=0.01)`

    Args:
        value: The value to scale by.

    Returns:
        A `ScaleFn` that always returns `value`.
    """

    def constant_function(per_head_dim: int) -> float:
        del per_head_dim
        return value

    return constant_function


def pow_scale_fn(exp: float) -> ScaleFn:
    """A scale function for `MultiheadAttention` that computes `per_head_dim ** exp`.

    Example:
        `query_scale = config_for_function(pow_scale_fn).set(exp=-0.5)`

    Args:
        exp: The exponent.

    Returns:
        A `ScaleFn` that computes `per_head_dim ** exp`.
    """

    return functools.partial(pow, exp=exp)


class BaseScaleQK(BaseLayer):
    """Defines the common interface for scaling projected attention queries or keys.

    * All subclasses must have `per_head_dim` in their config.
    """

    @config_class
    class Config(BaseLayer.Config):
        """Configures BaseScaleQKV."""

        # The per-head dimension.
        per_head_dim: Required[int] = REQUIRED

    def forward(self, proj: Tensor) -> Tensor:
        """Scales the projected queries or keys.

        Args:
            proj: The projected queries/keys.
                Shape: [batch, seq_length, num_heads, per_head_dim].

        Returns:
            A tensor with the same shape as the input.
        """
        raise NotImplementedError(type(self))


class ScaleQuery(BaseScaleQK):
    """Default implementation for scaling projected queries."""

    @config_class
    class Config(BaseScaleQK.Config):
        """Configures ScaleQuery."""

        # The config for a normalization layer applied along the per-head dim.
        # If None, no normalization is applied.
        norm: Optional[InstantiableConfig] = None
        # The config for a function to compute a query scale muliplier factor.
        # If None, then self.default_scale_fn_config.
        scale_factor: Optional[InstantiableConfig[ScaleFn]] = None
        # A vector to apply per dimension scale to the query projection.
        per_dim_scale: Optional[PerDimScale.Config] = None

    def __init__(self, cfg: Config, *, parent: Module):
        super().__init__(cfg, parent=parent)
        cfg = self.config
        self._scale_factor = self.default_scale_factor_config()
        if cfg.scale_factor is not None:
            self._scale_factor = cfg.scale_factor
        self._scale_factor = self._scale_factor.instantiate()
        if cfg.norm is not None:
            self._add_child("norm", cfg.norm.set(input_dim=cfg.per_head_dim))
        if cfg.per_dim_scale:
            self._add_child("per_dim_scale", cfg.per_dim_scale.set(dim=cfg.per_head_dim))

    def apply_norm(self, proj: Tensor) -> Tensor:
        """Applies the norm to projected queries if configured."""
        if "norm" in self.children:
            proj = self.norm(proj)
        return proj

    def apply_per_dim_scale(self, proj: Tensor) -> Tensor:
        """Applies the per-dim scale to projected queries if configured."""
        if "per_dim_scale" in self.children:
            # The Lingvo MultiheadAttention applies a per_dim_scale:
            # https://github.com/tensorflow/lingvo/blob/41212226eac7a26491790c2bd476b78493f93ff6/lingvo/core/batch_major_attention.py#L790
            proj = self.per_dim_scale(proj)
        return proj

    def apply_scale_factor(self, proj: Tensor) -> Tensor:
        """Applies the scale-factor to projected queries."""
        scale = self._scale_factor(self.config.per_head_dim)
        return proj * scale

    def forward(self, proj: Tensor) -> Tensor:
        """Scales the projected queries."""
        proj = self.apply_norm(proj)
        proj = self.apply_per_dim_scale(proj)
        proj = self.apply_scale_factor(proj)
        # Stop scale constant from being folded with others.
        # May increase numerical stability.
        return ops.forward_optimization_barrier(proj)

    @staticmethod
    def default_scale_factor_config() -> InstantiableConfig[ScaleFn]:
        """The config for the default function used to compute the query scale."""

        return config_for_function(pow_scale_fn).set(exp=-0.5)


class ScaleKey(BaseScaleQK):
    """Default implementation for scaling projected keys."""

    @config_class
    class Config(BaseScaleQK.Config):
        """Configures ScaleQuery."""

        # The config for a normalization layer applied along the per-head dim.
        # If None, no normalization is applied.
        norm: Optional[InstantiableConfig] = None
        # The config for a function to compute a key scale muliplier factor.
        # If None, then self.default_scale_factor_config.
        scale_factor: Optional[InstantiableConfig[ScaleFn]] = None

    def __init__(self, cfg: Config, *, parent: Module):
        super().__init__(cfg, parent=parent)
        cfg = self.config
        self._scale_factor = self.default_scale_factor_config()
        if cfg.scale_factor is not None:
            self._scale_factor = cfg.scale_factor
        self._scale_factor = self._scale_factor.instantiate()
        if cfg.norm is not None:
            self._add_child("norm", cfg.norm.set(input_dim=cfg.per_head_dim))

    def forward(self, proj: Tensor) -> Tensor:
        """Scales the projected keys."""
        cfg = self.config
        if cfg.norm is not None:
            proj = self.norm(proj)
        scale = self._scale_factor(cfg.per_head_dim)
        proj = proj * scale
        # Stop scale constant from being folded with others.
        # May increase numerical stability.
        return ops.forward_optimization_barrier(proj)

    @staticmethod
    def default_scale_factor_config() -> InstantiableConfig[ScaleFn]:
        """The config for the default function used to compute the key scale."""

        return config_for_function(constant_scale_fn).set(value=1)


class MultiheadAttention(BaseLayer):
    """A basic multi-head attention layer.

    Differences from torch.nn.MultiheadAttention:
    - Use of einsum for efficient computation on TPU to avoid reshaping;
    - Separate weights for {q,k,v}_proj for proper weight initialization that depends
      on fan-out and efficient TPU execution (where split is not free).
    """

    @config_class
    class Config(BaseLayer.Config):
        """Configures MultiheadAttention."""

        query_dim: Required[int] = REQUIRED  # Input query feature dim.
        key_dim: Required[int] = REQUIRED  # Input key feature dim.
        value_dim: Required[int] = REQUIRED  # Input value feature dim.
        output_dim: Optional[int] = None  # Output feature dim. If None, use query_dim.
        hidden_dim: Optional[int] = None  # Hidden feature dim. If None, use query_dim.
        # Number of attention heads. Must divide hidden_dim evenly.
        num_heads: Required[int] = REQUIRED
        # Config used to produce Q,K,V projections.
        input_linear: BaseQKVLinear.Config = QKVLinear.default_config()
        # Config used for the output projection.
        output_linear: MultiheadOutputLinear.Config = MultiheadOutputLinear.default_config()
        # The dropout layer.
        dropout: Dropout.Config = Dropout.default_config()
        # Config used to scale projected queries prior to computing logits.
        query_scale: BaseScaleQK.Config = ScaleQuery.default_config()
        # Config used to scale projected keys prior to computing logits.
        key_scale: BaseScaleQK.Config = ScaleKey.default_config()
        # Cap the absolute values of logits by tanh. Enabled by setting a positive value.
        atten_logit_cap: Optional[float] = None

    def __init__(self, cfg: Config, *, parent: Module):
        super().__init__(cfg, parent=parent)
        cfg = self.config
        # Configure inputs to multi-headed QKV projection.
        i_proj_cfg = cfg.input_linear
        i_proj_cfg.query_dim = cfg.query_dim
        i_proj_cfg.key_dim = cfg.key_dim
        i_proj_cfg.value_dim = cfg.value_dim
        i_proj_cfg.num_heads = cfg.num_heads
        i_proj_cfg.per_head_dim = self.per_head_dim()
        self._add_child("i_proj", i_proj_cfg)
        # Configure output projection.
        o_proj_cfg = cfg.output_linear
        o_proj_cfg.model_dim = self.output_dim()
        o_proj_cfg.num_heads = cfg.num_heads
        o_proj_cfg.per_head_dim = self.per_head_dim()
        self._add_child("o_proj", o_proj_cfg)
        # Add dropout layer.
        self._add_child("dropout", cfg.dropout)
        # Add query scaling layer.
        self._add_child("scale_query", cfg.query_scale.set(per_head_dim=self.per_head_dim()))
        # Add key scaling layer.
        self._add_child("scale_key", cfg.key_scale.set(per_head_dim=self.per_head_dim()))

    def output_dim(self):
        cfg = self.config
        return cfg.output_dim or cfg.query_dim

    def hidden_dim(self):
        cfg = self.config
        return cfg.hidden_dim or cfg.query_dim

    def per_head_dim(self):
        cfg = self.config
        hidden_dim = self.hidden_dim()
        if hidden_dim % cfg.num_heads != 0:
            raise ValueError(f"num_heads ({cfg.num_heads}) must divide hidden_dim ({hidden_dim})")
        return hidden_dim // cfg.num_heads

    class Output(NamedTuple):
        # [batch, target_length, output_dim]. The attention output.
        data: Tensor
        # [batch, num_heads, target_length, source_length]. The attention probabilities.
        probs: Tensor

    def _forward_for_mode(
        self,
        *,
        mode: ForwardMode,
        query: Tensor,
        key: Optional[Tensor] = None,
        value: Optional[Tensor] = None,
        attention_logit_biases: Optional[Tensor] = None,
        cached_states: Optional[NestedTensor] = None,
    ) -> Tuple[Optional[NestedTensor], Output]:
        """Computes attention for the given query, key, value, and attention logit biases.

        If key and value are both None, computes self-attention using query.

        Args:
            mode: Configures whether `cached_states` are consumed or emitted. See `ForwardMode` for
                details.
            query: A Tensor of shape [batch, target_length, target_dim].
            key:   An optional Tensor of shape [batch, source_length, source_dim].
            value: An optional Tensor of shape [batch, source_length, source_dim].
            attention_logit_biases: See ``On attention logit biases`` in the file comments.
            cached_states: Optional NestedTensor as produced by `prefill_states`.

        Returns:
            An optional NestedTensor of cache states, depending on `mode`.
            An Output instance, where .data is of the same shape as query and .probs is of shape
            [batch, num_heads, target_length, source_length].

        Raises:
            ValueError: If key & value are an invalid combination.
            ValueError: If `mode` is unsupported.
        """
        # Validate key & value combination.
        if (key is None) != (value is None):
            raise ValueError(
                "key and value must be both None or both set, "
                f"key:{type(key)}, value:{type(value)}"
            )
        if mode == ForwardMode.FORWARD:
            i_proj_state, (q_proj, k_proj, v_proj) = None, self.i_proj(query, key=key, value=value)
        elif mode == ForwardMode.INIT_STATES:
            assert cached_states is not None
            i_proj_state, (q_proj, k_proj, v_proj) = self.i_proj.prefill_states(
                time_step=cached_states["i_proj"], query=query, key=key, value=value
            )
        elif mode == ForwardMode.EXTEND_STEP:
            assert cached_states is not None
            i_proj_state, (q_proj, k_proj, v_proj) = self.i_proj.extend_step(
                cached_states["i_proj"], query, key=key, value=value
            )
        else:
            raise ValueError(f"Unrecognized mode {mode}.")
        q_proj = self._remat_name(q_proj, "q_proj")
        k_proj = self._remat_name(k_proj, "k_proj")
        v_proj = self._remat_name(v_proj, "v_proj")
        self.vlog(3, "atten.q_proj=%s", q_proj.sum())
        self.vlog(3, "atten.k_proj=%s", k_proj.sum())
        self.vlog(3, "atten.v_proj=%s", v_proj.sum())
        if attention_logit_biases is not None and attention_logit_biases.ndim == 3:
            # [batch, 1, target_length, source_length].
            attention_logit_biases = attention_logit_biases[:, None, :, :]
        context, probs = self._compute_attention(
            q_proj=q_proj,
            k_proj=k_proj,
            v_proj=v_proj,
            attention_logit_biases=attention_logit_biases,
        )
        self.vlog(3, "atten.prob=%s", probs[0, 0, 0, :])
        self.vlog(3, "atten.context=%s", context.sum())
        # [batch, target_length, output_dim].
        o_proj = self.o_proj(context)
        outputs = self._remat_name(o_proj, "o_proj")
        return dict(i_proj=i_proj_state), self.Output(data=outputs, probs=probs)

    def _compute_attention(
        self,
        *,
        q_proj: Tensor,
        k_proj: Tensor,
        v_proj: Tensor,
        attention_logit_biases: Optional[Tensor] = None,
    ) -> Tuple[Tensor, Tensor]:
        """Computes attention context and probs.

        Args:
            q_proj: [batch_size, target_length, num_heads, per_head_dim].
            k_proj: [batch_size, source_length, num_heads, per_head_dim].
            v_proj: [batch_size, source_length, num_heads, per_head_dim].
            attention_logit_biases: See ``On attention logit biases`` in the file comments.

        Returns:
            The context of shape [batch_size, target_length, num_heads, per_head_dim],
            and probs of shape [batch, num_heads, target_length, source_length].
        """
        logits = self._compute_logits(q_proj, k_proj)
        logits = self._cap_logits(logits)
        self.vlog(3, "atten.logits=%s", logits[0, 0, 0, :])
        probs = softmax_with_biases(logits, attention_logit_biases=attention_logit_biases)
        probs = self.dropout(probs)
        context = jnp.einsum("bnts,bsnh->btnh", probs, v_proj).astype(v_proj.dtype)
        context = self._remat_name(context, "context")
        return context, probs

    def forward(
        self,
        query: Tensor,
        *,
        key: Optional[Tensor] = None,
        value: Optional[Tensor] = None,
        attention_logit_biases: Optional[Tensor] = None,
    ) -> Output:
        """Computes attention for the given query, key, value, and attention logit biases.

        If key and value are both None, computes self-attention using query.

        Args:
            query: a Tensor of shape [batch, target_length, target_dim].
            key:   an optional Tensor of shape [batch, source_length, source_dim].
            value: an optional Tensor of shape [batch, source_length, source_dim].
            attention_logit_biases:  See ``On attention logit biases`` in the file comments.

        Returns:
            An Output instance, where .data is of the same shape as query and .probs is of shape
            [batch, num_heads, target_length, source_length].

        Raises:
            ValueError: If key & value are an invalid combination.
        """
        _, output = self._forward_for_mode(
            mode=ForwardMode.FORWARD,
            query=query,
            key=key,
            value=value,
            attention_logit_biases=attention_logit_biases,
        )
        output = with_sharding_constraint(output, PartitionSpec('data', None, None))
        return output

    def _cap_logits(self, logits: Tensor) -> Tensor:
        """Caps the logits with tanh."""
        cfg = self.config
        if not cfg.atten_logit_cap or cfg.atten_logit_cap <= 0.0:
            return logits
        cap = jnp.array(cfg.atten_logit_cap, dtype=logits.dtype)
        return cap * jnp.tanh(logits / cap)

    def _compute_logits(self, q_proj: Tensor, k_proj: Tensor) -> Tensor:
        q_proj = self.scale_query(q_proj)
        k_proj = self.scale_key(k_proj)
        return jnp.einsum("btnh,bsnh->bnts", q_proj, k_proj)

    def init_states(self, *, target_batch_size: int, target_max_len: int) -> NestedTensor:
        """Initializes cache for autoregressive cached decoding.

        Args:
            target_batch_size: the batch size of the target to be decoded.
            target_max_len: the sequence length of the target to be decoded.

        Returns:
            The cache as a `NestedTensor` with key and value initialized.
        """
        return dict(
            i_proj=self.i_proj.init_states(
                target_batch_size=target_batch_size, target_max_len=target_max_len
            )
        )

    def prefill_states(
        self,
        *,
        time_step: Tensor,
        query: Tensor,
        attention_logit_biases: Optional[Tensor],
    ) -> Tuple[NestedTensor, Output]:
        """Initializes cache for autoregressive cached decoding.

        TODO(markblee): Rename to init_states once we add support for decoding at non-zero time
        step.

        Args:
            time_step: A Tensor of shape [B]. Each value is an index into the length dimension
                indicating where decoding will start from.
            query: Tensor of shape [B, T, D] corresponding to query vector up to `time_step`. For
                batch index `i`, only `query[i, :time_step[i], ...]` will affect subsequent
                decoding.
            attention_logit_biases: See ``On attention logit biases`` in the file comments.

        Returns:
            A `NestedTensor` state of key and value pair along with index updated at `time_step`.
            An Output instance, where .data is of the same shape as query and .probs is of shape
            [batch, num_heads, target_length, source_length].
        """
        return self._forward_for_mode(
            mode=ForwardMode.INIT_STATES,
            query=query,
            cached_states=dict(i_proj=time_step),
            attention_logit_biases=attention_logit_biases,
        )

    def extend_step(
        self,
        cached_states: NestedTensor,
        query: Tensor,
        *,
        attention_logit_biases: Optional[Tensor],
    ) -> Tuple[NestedTensor, Output]:
        """Computes the value vector given the query of the current step.
        This function is used by autoregressive decoding.

        Based on:
        https://github.com/tensorflow/lingvo/blob/5754b2f840ebf0f8c52d87e5d4d76f22e372513e/lingvo/jax/layers/attentions.py#L1249

        Args:
            cached_states: A `NestedTensor` object containing tensors which are the results of
                previous attentions, and index used for fast decoding. Contains "key" and "value" of
                shape [B, N, H, T], and a Tensor "time_step" of shape [B].
            query: Tensor of shape [B, 1, D] corresponding to query vector at "time_step" indices.
            attention_logit_biases: See ``On attention logit biases`` in the file comments.
                Additionally, target_length is expected to be 1 since this is per time step.
                The biases should already include causal masking for decoding, plus other biases
                if necessary.

        Returns:
            A `NestedTensor` state of key and value pair along with index updated at `time_step`.
            An Output instance, where .data is of the same shape as query, .probs is of shape
            [batch, num_heads, 1, source_length].
        """
        return self._forward_for_mode(
            mode=ForwardMode.EXTEND_STEP,
            query=query,
            cached_states=cached_states,
            attention_logit_biases=attention_logit_biases,
        )

    @staticmethod
    def default_query_scale_config() -> InstantiableConfig[ScaleFn]:
        """The config for the default function used to compute the query scale."""

        return config_for_function(pow_scale_fn).set(exp=-0.5)

    @staticmethod
    def default_key_scale_config() -> InstantiableConfig[ScaleFn]:
        """The config for the default function used to compute the key scale."""

        return config_for_function(constant_scale_fn).set(value=1)


class GroupedQueryAttention(MultiheadAttention):
    """A Grouped-Query Attention (GQA) layer.

    Query projections are divided into K groups along the `num_heads` dimension. Projections in the
    same query subgroup share one common key/value head. This reduces the size of the KV-cache by a
    factor of `num_heads/num_kv_heads`.

    When `input_linear` is a `GroupedQKVLinear` layer with `num_kv_heads=1`, GQA reduces to
    multi-query attention (MQA).
    When `input_linear` is a `QKVLinear` layer (i.e. `num_kv_heads=num_heads`), GQA is equivalent to
    multi-head attention (MHA).

    Note that in some cases fused variants `FusedQKVLinear` or `FusedGroupedQKVLinear` can be used
    as drop-in replacements for `QKVLinear` or `GroupedQKVLinear` respectively (see corresponding
    layer docstrings for details).

    Reference: https://arxiv.org/abs/2305.13245
    """

    @property
    def num_kv_heads(self):
        return self.i_proj.num_kv_heads

    def _repeat_kv_heads(self, key_or_value: Tensor) -> Tensor:
        """Repeats key or value heads dim to match the query."""
        num_head_repeats = self.config.num_heads // self.num_kv_heads
        if num_head_repeats == 1:
            return key_or_value
        # Repeat along the num_heads dim: [batch, source_length, num_heads, per_head_dim].
        return jnp.repeat(key_or_value, num_head_repeats, axis=2)

    def _compute_attention(
        self,
        *,
        q_proj: Tensor,
        k_proj: Tensor,
        v_proj: Tensor,
        attention_logit_biases: Optional[Tensor] = None,
    ) -> Tuple[Tensor, Tensor]:
        """See `MultiheadAttention._compute_attention` for details."""
        k_proj = self._repeat_kv_heads(k_proj)
        v_proj = self._repeat_kv_heads(v_proj)
        return super()._compute_attention(
            q_proj=q_proj,
            k_proj=k_proj,
            v_proj=v_proj,
            attention_logit_biases=attention_logit_biases,
        )


def rel_pos_to_abs_pos(x: Tensor) -> Tensor:
    """Converts a (T, relative_pos_offset) Tensor to a (T, abs_position) tensor.

    For example, t = 3:
    ..abc      abc
    .def.  =>  def
    ghi..      ghi

    Input shape: [t, 2t - 1]:
    ..abc
    .def.
    ghi..

    1. Reshape to [t * (2t - 1)]
    ..abc.def.ghi..

    2. Trim by [t-1:-1], producing shape [t * (2t - 2)].
    abc.def.ghi.

    3. Reshape to [t, 2t - 2]:
    abc.
    def.
    ghi.

    4. Trim by [:, :-(t-2)]
    abc
    def
    ghi

    Args:
        x: a Tensor of shape [T, 2*T - 1], where x[i, j] represents the bias between query[i] and
            absolute position k = i + j - (T - 1), if 0 <= k < T, otherwise the value is not used.

    Returns:
        y: a Tensor of shape [T, T], s.t. y[i, k] = x[i, j] where k = i + j - (T - 1),
            if 0 <= k < T.
    """
    t, offset_length = x.shape
    assert offset_length == 2 * t - 1
    # [t * (2t - 1)].
    x = x.reshape([-1])
    # [t * (2t - 2)].
    x = x[t - 1 : -1]
    # [t, 2t - 2].
    x = x.reshape([t, -1])
    # [t, t].
    x = x[:, : -(t - 2)]
    return x


class MultiheadRelativePositionLinear(BaseMultiheadLinear):
    """Multi-head relative position linear layer."""

    @property
    def _einsum_expr(self):
        return "ld,dnh->lnh"

    @property
    def _bias_spec(self):
        cfg = self.config
        return ParameterSpec(
            shape=(cfg.num_heads, cfg.per_head_dim),
            mesh_axes=cfg.param_partition_spec[-2:],
        )

    # pylint: disable-next=no-self-use
    def _compute_fan_axes(self, name: str, parameter_spec: ParameterSpec) -> Optional[FanAxes]:
        if name == "weight":
            return FanAxes(in_axis=0, out_axis=(1, 2))
        else:
            return None


def xl_attention_logits(
    q_proj: Tensor, k_proj: Tensor, relative_pos_emb: Tensor, u: Tensor, v: Tensor
):
    """Computes Transformer XL self-attention logits.

    Note that this implementation follows XLNet implementation and is different from the lingvo
    implementation in that here the relative_pos_emb index is computed from key_i - query_i,
    while lingvo computes from query_i - key_i.

    Args:
        q_proj: a Tensor of shape [batch, target_length, num_heads, per_head_dim], representing
            projected queries.
        k_proj: a Tensor of shape [batch, target_length, num_heads, per_head_dim], representing
            projected keys.
        relative_pos_emb: a Tensor of shape [num_embeddings, num_heads, per_head_dim], representing
            projected relative positional embeddings, where num_embeddings = 2 * target_length - 1.
            relative_pos_emb[key_i - query_i + target_length - 1] represents positional
            embeddings between query[:, query_i] and key[:, key_i] and is usually computed from
            sinusoidal_positional_embeddings(query_i - key_i), i.e.,
            relative_pos_emb[0] represents query_i = target_length - 1 and key_i = 0.
            relative_pos_emb[-1] represents query_i = 0 and key_i = target_length - 1.
        u: a Tensor of shape [num_heads, per_head_dim].
            The trainable `u` in https://arxiv.org/pdf/1901.02860.pdf 3.3 used for term 'ac'.
        v: a Tensor of shape [num_heads, per_head_dim].
            The trainable `v` in https://arxiv.org/pdf/1901.02860.pdf 3.3 used for term 'bd'.

    Returns:
        A tensor of shape [batch, num_heads, target_length, target_length] representing attention
        logits. logit[:, :, i, j] represents the logit for query[i] and key[j].
    """
    term_ac = jnp.einsum("btnh,bsnh->bnts", q_proj + u, k_proj)
    term_bd = jnp.einsum("btnh,lnh->bntl", q_proj + v, relative_pos_emb)
    # Apply vmap twice to map over both `batch` and `num_heads`.
    term_bd = jax.vmap(jax.vmap(rel_pos_to_abs_pos))(term_bd)
    return term_ac + term_bd


class MultiheadAttentionXL(MultiheadAttention):
    """Multi-head self-attention with relative positional embeddings.

    The default config matches XL-Net implementation with `per_dim_scale=None` and
    `scale_position=LOGIT`.
    To match with Lingvo implementation, enable `per_dim_scale`
    and set `scale_position=QUERY`. Note the positional embeddings are in descending
    order, which is different from Lingvo's implementation.

    Reference:
    https://github.com/zihangdai/xlnet/blob/bbaa3a6fa0b3a2ee694e8cf66167434f9eca9660/modeling.py
    https://github.com/huggingface/transformers/blob/224bde91caff4ccfd12277ab5e9bf97c61e22ee9/src/transformers/models/xlnet/modeling_xlnet.py#L204
    https://github.com/tensorflow/lingvo/blob/a1326a09641a6ec7d775a51148012551756d888d/lingvo/core/batch_major_attention.py#L1345
    https://github.com/tensorflow/lingvo/blob/f02fed838836bcc513d51c95d482247b119543fb/lingvo/core/attention_util.py#L464-L513
    """

    @unique
    class ScalePosition(Enum):
        # Applies query scale-factor to the logits.
        LOGIT = 0
        # Applies query scale-factor to the queries.
        QUERY = 1

    @config_class
    class Config(MultiheadAttention.Config):
        """Configures MultiheadAttentionXL."""

        pos_emb_dim: Optional[int] = None  # Positional embedding dim. If None, use query_dim.
        # Config for computing relative position embeddings for range [-seq_len + 1, seq_len - 1].
        relative_pos_emb: SinusoidalPositionalEmbedding.Config = (
            SinusoidalPositionalEmbedding.default_config()
        )
        # Config used for the R projection.
        relative_pos_linear: MultiheadRelativePositionLinear.Config = (
            MultiheadRelativePositionLinear.default_config().set(bias=False)
        )
        scale_position: Required["MultiheadAttentionXL.ScalePosition"] = REQUIRED

    @classmethod
    def default_config(cls) -> Config:
        cfg: MultiheadAttentionXL.Config = super().default_config()
        cfg.scale_position = MultiheadAttentionXL.ScalePosition.LOGIT
        # pylint: disable=no-member
        cfg.input_linear = FusedQKVLinear.default_config()
        cfg.input_linear.layer.bias = False
        # pylint: enable=no-member
        return cfg

    def __init__(self, cfg: Config, *, parent: Module):
        super().__init__(cfg, parent=parent)
        cfg: MultiheadAttentionXL.Config = self.config
        if not cfg.query_dim == cfg.key_dim == cfg.value_dim:
            raise ValueError(
                f"MultiheadAttentionXL requires query_dim ({cfg.query_dim}) == "
                f"key_dim ({cfg.key_dim}) == value_dim ({cfg.value_dim})"
            )
        pos_emb_dim = cfg.pos_emb_dim or cfg.query_dim
        self._add_child("relative_pos_emb", cfg.relative_pos_emb.set(dim=pos_emb_dim))
        self._add_child(
            "r_proj",
            cfg.relative_pos_linear.clone(
                model_dim=pos_emb_dim, num_heads=cfg.num_heads, per_head_dim=self.per_head_dim()
            ),
        )

    def _create_layer_parameter_specs(self) -> Dict[str, ParameterSpec]:
        cfg = self.config
        params = super()._create_layer_parameter_specs()
        params["u_bias"] = params["v_bias"] = ParameterSpec(
            shape=(cfg.num_heads, self.per_head_dim()),
            initializer=constant_initializer(0),
            mesh_axes=cfg.relative_pos_linear.param_partition_spec[-2:],
        )
        return params

    def forward(
        self,
        query: Tensor,
        *,
        key: Optional[Tensor] = None,
        value: Optional[Tensor] = None,
        attention_logit_biases: Optional[Tensor] = None,
    ) -> MultiheadAttention.Output:
        if key is not None or value is not None:
            raise ValueError("Both key and value must be None for MultiheadAttentionXL")
        return super().forward(query, attention_logit_biases=attention_logit_biases)

    def _compute_logits(self, q_proj: Tensor, k_proj: Tensor) -> Tensor:
        cfg = self.config
        with child_context("apply_query_norm", module=self):
            # We apply the query norm (if configured) to the projection (not the logits).
            q_proj = self.scale_query.apply_norm(q_proj)

        with child_context("apply_per_dim_scale", module=self):
            q_proj = self.scale_query.apply_per_dim_scale(q_proj)

        if cfg.scale_position == MultiheadAttentionXL.ScalePosition.QUERY:
            with child_context("apply_scale_factor_queries", module=self):
                q_proj = self.scale_query.apply_scale_factor(q_proj)

        seq_len = q_proj.shape[1]
        # [2*seq_len - 1, pos_emb_dim].
        #
        # Following the XLNet implementation
        # https://github.com/zihangdai/xlnet/blob/bbaa3a6fa0b3a2ee694e8cf66167434f9eca9660/modeling.py#L215
        # https://github.com/huggingface/transformers/blob/28d0048218ad7bce69510b16024510afba0daed2/src/transformers/models/xlnet/modeling_xlnet.py#L1030
        # the positions are from descending from seq_len - 1 to -seq_len + 1.
        pos_emb = self.relative_pos_emb(jnp.arange(seq_len - 1, -seq_len, -1, dtype=jnp.int32))
        # [2*seq_len - 1, num_heads, per_head_dim].
        r_proj = self.r_proj(pos_emb)

        # Apply key scaling.
        k_proj = self.scale_key(k_proj)

        logits = xl_attention_logits(
            q_proj=q_proj,
            k_proj=k_proj,
            relative_pos_emb=r_proj,
            u=self.parameters["u_bias"],
            v=self.parameters["v_bias"],
        )
        if cfg.scale_position == MultiheadAttentionXL.ScalePosition.LOGIT:
            # In the original XL-Net code, it applies scale on AC + BD:
            #
            # https://github.com/zihangdai/xlnet/blob/bbaa3a6fa0b3a2ee694e8cf66167434f9eca9660/modeling.py#L148
            with child_context("apply_scale_factor_logits", module=self):
                logits = self.scale_query.apply_scale_factor(logits)
        return logits

    def extend_step(
        self,
        cached_states: NestedTensor,
        query: Tensor,
        *,
        attention_logit_biases: Optional[Tensor],
    ) -> Tuple[NestedTensor, MultiheadAttention.Output]:
        raise NotImplementedError(type(self))


class TransformerAttentionLayer(BaseLayer):
    """A Transformer attention layer with normalization and a skip connection.

    Can be used for either self-attention or cross-attention.
    """

    @config_class
    class Config(BaseLayer.Config):
        """Configures TransformerAttentionLayer."""

        target_dim: Required[int] = REQUIRED  # Input target feature dim.
        source_dim: Required[int] = REQUIRED  # Input source feature dim.
        norm: InstantiableConfig = LayerNorm.default_config()  # The normalization layer config.
        attention: InstantiableConfig = (
            MultiheadAttention.default_config()
        )  # The attention layer config.
        dropout: InstantiableConfig = Dropout.default_config()  # The dropout layer config.
        # The stochastic depth layer config.
        # Pytorch reference:
        # https://github.com/facebookresearch/deit/blob/main/models_v2.py#L58
        # Tensorflow reference:
        # https://github.com/tensorflow/models/blob/master/official/projects/vit/modeling/nn_blocks.py#L86-L92
        stochastic_depth: InstantiableConfig = StochasticDepth.default_config()
        # The inner structure of the layer: prenorm or postnorm. See
        # https://arxiv.org/abs/2002.04745 for background.
        # The structure also support hybridnorm, which uses two norms in the residual branch.
        # hybridnorm: TransformerAttentionLayer(x) = x + layernorm_2(attention(layernorm_1(x)))
        # Ref: https://github.com/google/praxis/blob/main/praxis/layers/transformers.py#L1129
        # TODO (bwzhang@) Adding a unittest for the hybridnorm.
        structure: str = "prenorm"

    def __init__(self, cfg: Config, *, parent: Module):
        super().__init__(cfg, parent=parent)
        cfg = self.config
        if cfg.structure in ["prenorm", "postnorm"]:
            self._add_child("norm", cfg.norm.set(input_dim=cfg.target_dim))
        elif cfg.structure == "hybridnorm":
            self._add_child("prenorm", cfg.norm.set(input_dim=cfg.target_dim))
            self._add_child("postnorm", cfg.norm.set(input_dim=cfg.target_dim))
        else:
            raise NotImplementedError(cfg.structure)
        self._add_child(
            "attention",
            cfg.attention.set(
                query_dim=cfg.target_dim,
                key_dim=cfg.source_dim,
                value_dim=cfg.source_dim,
                output_dim=cfg.target_dim,
            ),
        )
        self._add_child("dropout", cfg.dropout)
        self._add_child("stochastic_depth", cfg.stochastic_depth)

    class Output(NamedTuple):
        # [batch, target_length, output_dim]. The attention output.
        data: Tensor
        # The attention probabilities returned by the attention layer.
        probs: Tensor

    def _forward_for_mode(
        self,
        *,
        mode: ForwardMode,
        target: Tensor,
        source: Optional[Tensor] = None,
        attention_logit_biases: Optional[Tensor] = None,
        cached_states: Optional[NestedTensor] = None,
    ) -> Tuple[Optional[NestedTensor], Output]:
        """Computes either self-attention or cross-attention for the given target and source.

        Args:
            mode: Configures whether `cached_states` are consumed or emitted. See `ForwardMode` for
                details.
            target: A Tensor of shape [batch, target_length, target_dim].
            source: An optional Tensor of shape [batch, source_length, source_dim].
                If None, uses norm(target) as source (self-attention).
            attention_logit_biases: See ``On attention logit biases`` in the file comments.
            cached_states: Optional NestedTensor as produced by `prefill_states`.

        Returns:
            An optional NestedTensor of cache states, depending on `mode`.
            An Output instance, where .data is of the same shape as query and .probs is of shape
            [batch, num_heads, target_length, source_length].

        Raises:
            ValueError: If `mode` is unsupported.
            NotImplementedError: If `cfg.structure` is not supported.
        """
        with jax.named_scope("self_attention"):
            cfg = self.config

            def attention_thunk(target: Tensor) -> Tuple[Optional[NestedTensor], Tensor]:
                if mode == ForwardMode.FORWARD:
                    atten_state, atten_output = None, self.attention(
                        query=target,
                        key=source,
                        value=source,
                        attention_logit_biases=attention_logit_biases,
                    )
                elif mode == ForwardMode.INIT_STATES:
                    assert cached_states is not None
                    atten_state, atten_output = self.attention.prefill_states(
                        time_step=cached_states["attention"],
                        query=target,
                        attention_logit_biases=attention_logit_biases,
                    )
                elif mode == ForwardMode.EXTEND_STEP:
                    assert cached_states is not None
                    atten_state, atten_output = self.attention.extend_step(
                        cached_states["attention"],
                        target,
                        attention_logit_biases=attention_logit_biases,
                    )
                else:
                    raise ValueError(f"Unrecognized mode {mode}.")
                return atten_state, atten_output

            if cfg.structure == "prenorm":
                skip_input = target  # pre-norm: where normalization happens within the residual part.
                norm_target = self.norm(target)
                atten_state, atten_output = attention_thunk(norm_target)
                data = skip_input + self.stochastic_depth(self.dropout(atten_output.data))
            elif cfg.structure == "postnorm":
                # This is the structure used by the original Transformer, BERT, and RoBERTa.
                atten_state, atten_output = attention_thunk(target)
                # Post-norm: norm applied on the sum of input and attention output.
                data = self.norm(target + self.stochastic_depth(self.dropout(atten_output.data)))
            elif cfg.structure == "hybridnorm":
                skip_input = target  # pre-norm: where normalization happens within the residual part.
                norm_target = self.prenorm(target)
                atten_state, atten_output = attention_thunk(norm_target)
                data = skip_input + self.stochastic_depth(
                    self.dropout(self.postnorm(atten_output.data))
                )
            else:
                raise NotImplementedError(cfg.structure)
            return dict(attention=atten_state), self.Output(data=data, probs=atten_output.probs)

    def forward(
        self,
        *,
        target: Tensor,
        source: Optional[Tensor] = None,
        attention_logit_biases: Optional[Tensor] = None,
    ) -> Output:
        """Computes attention with target as query and source as key and value.

        Args:
            target: a Tensor of shape [batch, target_length, target_dim].
            source: a Tensor of shape [batch, source_length, source_dim].
                If None, uses norm(target) as source (self-attention)
            attention_logit_biases: See ``On attention logit biases`` in the file comments.

        Returns:
            An Output instance, where .data is of the same shape as target and .probs is of shape
            [batch, num_heads, target_length, source_length].

        Raises:
            NotImplementedError: If cfg.structure is unsupported.
        """
        _, output = self._forward_for_mode(
            mode=ForwardMode.FORWARD,
            target=target,
            source=source,
            attention_logit_biases=attention_logit_biases,
            cached_states=None,
        )
        return output

    def init_states(self, *, target_batch_size: int, target_max_len: int) -> NestedTensor:
        """Initializes cache for autoregressive cached decoding.

        Args:
            target_batch_size: the batch size of the target to be decoded.
            target_max_len: the sequence length of the target to be decoded.

        Returns:
            The cache as a `NestedTensor` with key and value initialized.
        """
        return dict(
            attention=self.attention.init_states(
                target_batch_size=target_batch_size, target_max_len=target_max_len
            )
        )

    def prefill_states(
        self,
        *,
        time_step: NestedTensor,
        target: Tensor,
        attention_logit_biases: Optional[Tensor],
    ) -> Tuple[NestedTensor, Output]:
        """Initializes cache for autoregressive cached decoding.

        TODO(markblee): Rename to init_states once we add support for decoding at non-zero time
        step.

        Args:
            time_step: A Tensor of shape [batch]. Each value is an index into the length dimension
                indicating where decoding will start from.
            target: Tensor of shape [batch, target_length, target_dim] corresponding to query vector
                at `time_step` indices. For batch index `i`, only `target[i, :time_step[i], ...]`
                will affect subsequent decoding.
            attention_logit_biases: See ``On attention logit biases`` in the file comments.

        Returns:
            A `NestedTensor` state depending on the `attention` layer implementation.
            An Output instance, where .data is of the same shape as query, .probs is of shape
            [batch, num_heads, target_length, source_length].
        """
        return self._forward_for_mode(
            mode=ForwardMode.INIT_STATES,
            target=target,
            cached_states=dict(attention=time_step),
            attention_logit_biases=attention_logit_biases,
        )

    def extend_step(
        self,
        cached_states: NestedTensor,
        target: Tensor,
        *,
        attention_logit_biases: Optional[Tensor],
    ) -> Tuple[NestedTensor, Output]:
        """Computes the value vector given the query of the current step.
        This function is used by autoregressive decoding.

        Args:
            cached_states: A `NestedTensor` object containing tensors which are the
                results of previous attentions, and index used for fast decoding. Contains
                "attention" cached states.
            target: Tensor of shape [B, 1, D] corresponding to query vector at index
                time_step.
            attention_logit_biases: See ``On attention logit biases`` in the file comments.
                Additionally, target_length is expected to be 1 since this is per time step.
                attention_logit_biases should have already taken care of causal masking for
                decoding, plus other maskings necessary.

        Returns:
            A `NestedTensor` state of key and value pair along with index updated at `time_step`.
            An Output instance, where .data is of the same shape as query, .probs is of shape
            [batch, num_heads, 1, source_length].

        Raises:
            NotImplementedError: If cfg.structure is not supported.
        """
        return self._forward_for_mode(
            mode=ForwardMode.EXTEND_STEP,
            target=target,
            cached_states=cached_states,
            attention_logit_biases=attention_logit_biases,
        )


def scaled_hidden_dim(scale: float = 4) -> FunctionConfigBase:
    def scale_fn(input_dim: int, *, scale: float) -> int:
        return round(input_dim * scale)

    return config_for_function(scale_fn).set(scale=scale)


class TransformerFeedForwardLayer(BaseLayer):
    """A Transformer feed-forward layer."""

    @config_class
    class Config(BaseLayer.Config):
        """Configures TransformerFeedForwardLayer."""

        input_dim: Required[int] = REQUIRED  # Input feature dim.
        # The hidden dim.
        # It should be given either as an integer or a function config that instantiates
        # a dim-to-dim function, e.g., scaled_hidden_dim(4).
        hidden_dim: Required[Union[int, FunctionConfigBase]] = REQUIRED
        # Config for the first linear layer.
        linear1: InstantiableConfig = Linear.default_config().set(
            param_partition_spec=[None, "model"]
        )
        # Config for the second linear layer.
        linear2: InstantiableConfig = Linear.default_config().set(
            param_partition_spec=["model", None]
        )
        norm: InstantiableConfig = LayerNorm.default_config()  # The normalization layer config.

        # The activation function(s).
        #
        # If a single string, the activation applied on the output of linear1.
        #
        # If a tuple of two strings, this layer will contain separate child Linear layers, one for
        # each activation function, according to cfg.linear1 with `hidden_dim` as the output dim.
        # The activation outputs will be multiplied element-wise to produce the inputs for linear2.
        # See the implementation in _linear1_activation().
        # This supports the gated linear activations proposed by Shazeer in
        # https://arxiv.org/abs/2002.05202.
        activation: Union[str, Tuple[str, str]] = "nn.relu"

        # The dropout layer config.
        dropout: InstantiableConfig = Dropout.default_config()

        # The stochastic depth layer config.
        # Pytorch reference:
        # https://github.com/facebookresearch/deit/blob/main/models_v2.py#L59
        # Tensorflow reference:
        # https://github.com/tensorflow/models/blob/master/official/projects/vit/modeling/nn_blocks.py#L103-L119
        stochastic_depth: InstantiableConfig = StochasticDepth.default_config()

        # The inner structure of the layer: "prenorm", "postnorm", "hybridnorm", "nonorm".
        # * prenorm: y = x + feedforward(norm(x))
        # * postnorm: y = norm(x + feedforward(x))
        # * hybridnorm: y = postnorm(x + feedforward(prenorm(x)))
        # * nonorm: y = feedforward(x)   # no residual, which is usually applied externally.
        #
        # References:
        # prenorm/postnorm: https://arxiv.org/abs/2002.04745.
        # hybridnorm: https://github.com/google/praxis/blob/main/praxis/layers/transformers.py#L273
        # nonorm: see ParallelTransformerLayer.
        structure: str = "prenorm"

        # outputs = inputs + residual_weight * x.
        residual_weight: float = 1.0

        # Auxiliary stats.

        # If True, add "dead_neurons/{activation}" stats for activation functions that have
        # zones of near-zero gradients, e.g., x < 0 for ReLU.
        #
        # A "neuron" `i` is considered dead if all of x[..., i] (across batch/seq) fall within the
        # dead zone.
        #
        # Only supported for a subset of activation functions, including relu, gelu, and silu.
        add_dead_neuron_summary: Optional[bool] = None

        # Adds summary of RMS norms of the specified values. Supported value are:
        # - "linear2_outputs": outputs of linear2.
        add_value_rms_norm_summary: Sequence[str] = []

    def __init__(self, cfg: Config, *, parent: Module):
        super().__init__(cfg, parent=parent)
        cfg: TransformerFeedForwardLayer.Config = self.config
        if cfg.structure in ["prenorm", "postnorm"]:
            self._add_child("norm", cfg.norm.set(input_dim=cfg.input_dim))
        elif cfg.structure == "hybridnorm":
            self._add_child("prenorm", cfg.norm.set(input_dim=cfg.input_dim))
            self._add_child("postnorm", cfg.norm.set(input_dim=cfg.input_dim))
        elif cfg.structure == "nonorm":
            pass
        else:
            raise NotImplementedError(cfg.structure)

        if isinstance(cfg.hidden_dim, int):
            hidden_dim = cfg.hidden_dim
        else:
            hidden_dim = cfg.hidden_dim.set(input_dim=cfg.input_dim).instantiate()
        if isinstance(cfg.activation, tuple):
            assert len(cfg.activation) == 2, cfg.activation
            # Create a linear1 projection for each activation.
            for i in range(len(cfg.activation)):
                self._add_child(
                    f"linear1_{i}",
                    cfg.linear1.set(input_dim=cfg.input_dim, output_dim=hidden_dim),
                )
        else:
            assert isinstance(cfg.activation, str), cfg.activation
            self._add_child(
                "linear1",
                cfg.linear1.set(input_dim=cfg.input_dim, output_dim=hidden_dim),
            )
        self._add_child(
            "linear2",
            cfg.linear2.set(input_dim=hidden_dim, output_dim=cfg.input_dim),
        )
        if cfg.structure in ["prenorm", "hybridnorm", "nonorm"]:
            self._add_child("dropout1", cfg.dropout)
            self._add_child("dropout2", cfg.dropout)
        elif cfg.structure in ["postnorm"]:
            self._add_child("dropout", cfg.dropout)
        else:
            raise NotImplementedError(cfg.structure)

        self._add_child("stochastic_depth", cfg.stochastic_depth)
        for value in cfg.add_value_rms_norm_summary:
            if value != "linear2_outputs":
                raise NotImplementedError(f"add_value_rms_norm_summary: {value}")

    def forward(self, inputs: Tensor) -> Tensor:
        with jax.named_scope("MLP"):
            cfg = self.config

            def _linear2(x):
                """Applies linear2, optionally logging RMS norm of the output."""
                x = self.linear2(x)
                if "linear2_outputs" in cfg.add_value_rms_norm_summary:
                    rms_norm = (x**2.0).mean().astype(jnp.float32) ** 0.5
                    self.add_summary("rms_norm/linear2_outputs", rms_norm)
                return x

            remat_pt1 = "activation"
            remat_pt2 = "linear2"
            if cfg.structure == "prenorm":
                x = self.norm(inputs)
                x = self._linear1_activation(x)
                x = self._remat_name(x, remat_pt1)
                x = self.dropout1(x)
                x = _linear2(x)
                x = self._remat_name(x, remat_pt2)
                x = self.dropout2(x)
                x = self.stochastic_depth(x)
                if cfg.residual_weight != 1:
                    x *= cfg.residual_weight
                x += inputs
            elif cfg.structure == "postnorm":
                x = self._linear1_activation(inputs)
                x = self._remat_name(x, remat_pt1)
                x = _linear2(x)
                x = self._remat_name(x, remat_pt2)
                x = self.dropout(x)
                x = self.stochastic_depth(x)
                if cfg.residual_weight != 1:
                    x *= cfg.residual_weight
                x = self.norm(x + inputs)
            elif cfg.structure == "hybridnorm":
                x = self.prenorm(inputs)
                x = self._linear1_activation(x)
                x = self._remat_name(x, remat_pt1)
                x = self.dropout1(x)
                x = _linear2(x)
                x = self._remat_name(x, remat_pt2)
                x = self.postnorm(x)
                x = self.dropout2(x)
                x = self.stochastic_depth(x)
                if cfg.residual_weight != 1:
                    x *= cfg.residual_weight
                x += inputs
            elif cfg.structure == "nonorm":
                x = inputs
                x = self._linear1_activation(x)
                x = self._remat_name(x, remat_pt1)
                x = self.dropout1(x)
                x = _linear2(x)
                x = self._remat_name(x, remat_pt2)
                x = self.dropout2(x)
                x = self.stochastic_depth(x)
                # We still apply `residual_weight`, since there is usually a residual link outside of
                # this layer, e.g., in ParallelTransformerLayer.
                if cfg.residual_weight != 1:
                    x *= cfg.residual_weight
            else:
                raise NotImplementedError(cfg.structure)
            return x

    def _linear1_activation(self, x: Tensor) -> Tensor:
        cfg = self.config
        if isinstance(cfg.activation, tuple):
            activations = [
                self._get_activation(
                    self.children[f"linear1_{i}"](x), activation_fn_name=activation
                )
                for i, activation in enumerate(cfg.activation)
            ]
            assert len(activations) == 2, cfg.activation
            return activations[0] * activations[1]
        else:
            x = self.linear1(x)
            return self._get_activation(x, activation_fn_name=cfg.activation)

    def _get_activation(self, x: Tensor, activation_fn_name: str) -> Tensor:
        """Applies activation function on 'x' and optionally counts the number of dead neurons.

        Args:
            x: A tensor of shape [B, S, H].
            activation_fn_name: The name of the activation fn.

        Returns:
            activation_fn(x).
        """
        cfg = self.config
        if cfg.add_dead_neuron_summary:
            if activation_fn_name in ["quick_gelu", "exact_gelu"]:
                # To make GELU be sufficiently small.
                threshold = -4.0
            elif activation_fn_name in ["nn.silu", "nn.sigmoid"]:
                # nn.silu(jnp.array(-10.)) = -0.00045398
                # nn.sigmoid(jnp.array(-10.)) = 4.5397872e-05
                threshold = -10.0
            elif activation_fn_name in ["nn.relu", "squared_relu"]:
                threshold = 0
            else:
                threshold = None
            if threshold is not None:
                max_hidden_units = jnp.max(x, axis=(0, 1))
                num_dead_units = jnp.count_nonzero(
                    jnp.less(max_hidden_units, threshold).astype(jnp.int32)
                )
                self.add_summary(
                    f"dead_neurons/{activation_fn_name}",
                    num_dead_units,
                )
        return get_activation_fn(activation_fn_name)(x)


class TransformerLayer(BaseTransformerLayer):
    """A Transformer layer.

    Unlike torch.nn.TransformerLayer, this allows components to be customized, e.g., replacing
    vanilla attention with relative positional attention from TransformerXL/DeBERTa or replacing
    feed-forward with a mixture-of-expert feed-forward layer.
    """

    @config_class
    class Config(BaseTransformerLayer.Config):
        """Configures TransformerLayer."""

        self_attention: InstantiableConfig = TransformerAttentionLayer.default_config()
        # If not None, the cross-attention layer config.
        cross_attention: Optional[InstantiableConfig] = None
        feed_forward: InstantiableConfig = TransformerFeedForwardLayer.default_config()

    def __init__(self, cfg: Config, *, parent: Module):
        super().__init__(cfg, parent=parent)
        cfg: TransformerLayer.Config = self.config
        self._add_child(
            "self_attention",
            cfg.self_attention.set(target_dim=cfg.input_dim, source_dim=cfg.input_dim),
        )
        self._add_child("feed_forward", cfg.feed_forward.set(input_dim=cfg.input_dim))
        if cfg.cross_attention is not None:
            self._add_child("cross_attention", cfg.cross_attention.set(target_dim=cfg.input_dim))

    def _forward_for_mode(
        self,
        *,
        mode: ForwardMode,
        data: Tensor,
        self_attention_logit_biases: Optional[Tensor] = None,
        cross_attention_data: Optional[Tensor] = None,
        cross_attention_logit_biases: Optional[Tensor] = None,
        cached_states: Optional[NestedTensor] = None,
    ) -> Tuple[Optional[NestedTensor], Tensor]:
        """Computes transformer layer outputs and self/cross-attention probabilities.

        Args:
            mode: Configures whether `cached_states` are consumed or emitted. See `ForwardMode` for
                details.
            data: A Tensor of shape [batch, target_length, target_dim].
            self_attention_logit_biases: An optional Tensor representing the self-attention biases.
            cross_attention_data: An optional Tensor of shape [batch, source_length, source_dim].
            cross_attention_logit_biases: An optional Tensor representing the cross-attention
                biases.
            cached_states: Optional NestedTensor as produced by `prefill_states`.

        Returns:
            An optional NestedTensor of cache states, depending on `mode`.
            An Output instance, where .data is of the same shape as `data`, .self_attention_probs is
            of shape [batch, num_heads, target_length, target_length], and .cross_attention_probs is
            of shape [batch, num_heads, target_length, source_length].

        Raises:
            ValueError: If `mode` is unsupported.
        """
        self.vlog(3, "transformer.input=%s", data.sum())
        if mode == ForwardMode.FORWARD:
            self_atten_state, self_atten_outputs = None, self.self_attention(
                target=data, attention_logit_biases=self_attention_logit_biases
            )
        elif mode == ForwardMode.INIT_STATES:
            assert cached_states is not None
            self_atten_state, self_atten_outputs = self.self_attention.prefill_states(
                time_step=cached_states["self_attention"],
                target=data,
                attention_logit_biases=self_attention_logit_biases,
            )
        elif mode == ForwardMode.EXTEND_STEP:
            assert cached_states is not None
            self_atten_state, self_atten_outputs = self.self_attention.extend_step(
                cached_states=cached_states["self_attention"],
                target=data,
                attention_logit_biases=self_attention_logit_biases,
            )
        else:
            raise ValueError(f"Unrecognized mode {mode}.")
        data = self_atten_outputs.data
        self.vlog(3, "self_attention.output=%s", data.sum())
        if cross_attention_data is not None:
            cross_atten_outputs = self.cross_attention(
                target=data,
                source=cross_attention_data,
                attention_logit_biases=cross_attention_logit_biases,
            )
            data = cross_atten_outputs.data
            cross_attention_probs = cross_atten_outputs.probs
        else:
            cross_attention_probs = None
        data = self.feed_forward(data)
        self.vlog(3, "transformer.output=%s", data.sum())
        return dict(self_attention=self_atten_state), BaseTransformerLayer.Output(
            data=data,
            self_attention_probs=self_atten_outputs.probs,
            cross_attention_probs=cross_attention_probs,
        )

    def forward(
        self,
        data: Tensor,
        *,
        self_attention_logit_biases: Optional[Tensor] = None,
        cross_attention_data: Optional[Tensor] = None,
        cross_attention_logit_biases: Optional[Tensor] = None,
    ) -> BaseTransformerLayer.Output:
        _, output = self._forward_for_mode(
            mode=ForwardMode.FORWARD,
            data=data,
            self_attention_logit_biases=self_attention_logit_biases,
            cross_attention_data=cross_attention_data,
            cross_attention_logit_biases=cross_attention_logit_biases,
            cached_states=None,
        )
        return output

    def init_states(self, *, target_batch_size: int, target_max_len: int) -> NestedTensor:
        return dict(
            self_attention=self.self_attention.init_states(
                target_batch_size=target_batch_size, target_max_len=target_max_len
            )
        )

    def prefill_states(
        self,
        *,
        time_step: Tensor,
        data: Tensor,
        self_attention_logit_biases: Optional[Tensor] = None,
        cross_attention_data: Optional[Tensor] = None,
        cross_attention_logit_biases: Optional[Tensor] = None,
    ) -> Tuple[NestedTensor, BaseTransformerLayer.Output]:
        return self._forward_for_mode(
            mode=ForwardMode.INIT_STATES,
            cached_states=dict(self_attention=time_step),
            data=data,
            self_attention_logit_biases=self_attention_logit_biases,
            cross_attention_data=cross_attention_data,
            cross_attention_logit_biases=cross_attention_logit_biases,
        )

    def extend_step(
        self,
        cached_states: NestedTensor,
        data: Tensor,
        *,
        self_attention_logit_biases: Optional[Tensor] = None,
        cross_attention_data: Optional[Tensor] = None,
        cross_attention_logit_biases: Optional[Tensor] = None,
    ) -> Tuple[NestedTensor, BaseTransformerLayer.Output]:
        return self._forward_for_mode(
            mode=ForwardMode.EXTEND_STEP,
            cached_states=cached_states,
            data=data,
            self_attention_logit_biases=self_attention_logit_biases,
            cross_attention_data=cross_attention_data,
            cross_attention_logit_biases=cross_attention_logit_biases,
        )


class ParallelTransformerLayer(BaseTransformerLayer):
    """A Transformer layer with parallel self-attention and feed-forward layers:

    x = norm(inputs)
    outputs = inputs + self_atten(x) + ffn(x)

    TODO(rpang): experiment to understand whether we should use separate normalization layers
        for self_atten and ffn as in PaLM.

    References:
        https://github.com/kingoflolz/mesh-transformer-jax
        PaLM: https://arxiv.org/abs/2204.02311
    """

    @config_class
    class Config(BaseTransformerLayer.Config):
        norm: InstantiableConfig = LayerNorm.default_config()  # The normalization layer config.
        self_attention: MultiheadAttention.Config = MultiheadAttention.default_config()
        feed_forward: TransformerFeedForwardLayer.Config = (
            TransformerFeedForwardLayer.default_config().set(structure="nonorm")
        )

    def __init__(self, cfg: Config, *, parent: Module):
        super().__init__(cfg, parent=parent)
        cfg: TransformerLayer.Config = self.config
        self._add_child("norm", cfg.norm.set(input_dim=cfg.input_dim))
        self._add_child(
            "self_attention",
            cfg.self_attention.set(
                query_dim=cfg.input_dim,
                key_dim=cfg.input_dim,
                value_dim=cfg.input_dim,
                output_dim=cfg.input_dim,
            ),
        )
        self._add_child("feed_forward", cfg.feed_forward.set(input_dim=cfg.input_dim))

    def forward(
        self,
        *,
        data: Tensor,
        self_attention_logit_biases: Optional[Tensor] = None,
    ) -> BaseTransformerLayer.Output:
        """Computes transformer layer outputs and self/cross-attention probabilities.

        Args:
            data: A Tensor of shape [batch, target_length, target_dim].
            self_attention_logit_biases: An optional Tensor representing the self-attention biases.

        Returns:
            An Output instance, where .data is of the same shape as `data`, .self_attention_probs is
            of shape [batch, num_heads, target_length, target_length].

        Raises:
            ValueError: If `mode` is unsupported.
        """
        inputs = data
        data = self.norm(data)
        self_atten_outputs = self.self_attention(
            query=data,
            key=data,
            value=data,
            attention_logit_biases=self_attention_logit_biases,
        )
        feed_forward_outputs = self.feed_forward(data)
        outputs = inputs + self_atten_outputs.data + feed_forward_outputs
        return BaseTransformerLayer.Output(
            data=outputs,
            self_attention_probs=self_atten_outputs.probs,
            cross_attention_probs=None,
        )


def _next_power_of_two(n: float) -> int:
    if n <= 1:
        return 2
    return 1 << int(math.log2(n - 1)) + 1


class BottleNeckAdapterTransformerLayer(BaseTransformerLayer):
    """TransformerLayer with bottleneck adaptor for fine-tuning.
    Figure 3(a) in https://arxiv.org/pdf/2110.04366.pdf
    """

    @config_class
    class Config(BaseTransformerLayer.Config):
        """Configures BottleNeckAdapterTransformerLayer."""

        # The transformer layer to which an adapter will be added.
        layer: BaseTransformerLayer.Config = TransformerLayer.default_config()

        # The adapter, which in this case is a bottleneck layer composed of
        # a downward and an upward projection.
        adapter: TransformerFeedForwardLayer.Config = TransformerFeedForwardLayer.default_config()

        # The ratio by which the input dimension will be
        # reduced in the downward projection in the adapter.
        bottleneck_ratio: float = 0.5

    def __init__(self, cfg: Config, *, parent: Module):
        super().__init__(cfg, parent=parent)
        cfg = self.config
        self._add_child("layer", cfg.layer)
        self._add_child(
            "adapter",
            cfg.adapter.set(
                input_dim=cfg.layer.input_dim,
                hidden_dim=_next_power_of_two(cfg.layer.input_dim * cfg.bottleneck_ratio),
                structure="postnorm",
            ),
        )

    def _forward_for_mode(
        self,
        *,
        mode: ForwardMode,
        data: Tensor,
        self_attention_logit_biases: Optional[Tensor] = None,
        cross_attention_data: Optional[Tensor] = None,
        cross_attention_logit_biases: Optional[Tensor] = None,
        cached_states: Optional[NestedTensor] = None,
    ) -> Tuple[Optional[NestedTensor], Tensor]:
        """Computes transformer layer outputs and self/cross-attention probabilities.

        Args:
            mode: Configures whether `cached_states` are consumed or emitted. See `ForwardMode` for
                details.
            data: A Tensor of shape [batch, target_length, target_dim].
            self_attention_logit_biases: An optional Tensor representing the self-attention biases.
            cross_attention_data: An optional Tensor of shape [batch, source_length, source_dim].
            cross_attention_logit_biases: An optional Tensor representing the cross-attention
                biases.
            cached_states: Optional NestedTensor as produced by `prefill_states`.

        Returns:
            An optional NestedTensor of cache states, depending on `mode`.
            An Output instance, where .data is of the same shape as `data`, .self_attention_probs is
            of shape [batch, num_heads, target_length, target_length], and .cross_attention_probs is
            of shape [batch, num_heads, target_length, source_length].

        Raises:
            ValueError: If `mode` is unsupported.
        """
        self.vlog(3, "transformer.input=%s", data.sum())
        if mode == ForwardMode.FORWARD:
            output = self.layer.forward(
                data=data,
                self_attention_logit_biases=self_attention_logit_biases,
                cross_attention_data=cross_attention_data,
                cross_attention_logit_biases=cross_attention_logit_biases,
            )
        elif mode == ForwardMode.INIT_STATES:
            assert cached_states is not None
            cached_states, output = self.layer.prefill_states(
                time_step=cached_states["layer"],
                data=data,
                self_attention_logit_biases=self_attention_logit_biases,
                cross_attention_data=cross_attention_data,
                cross_attention_logit_biases=cross_attention_logit_biases,
            )
        elif mode == ForwardMode.EXTEND_STEP:
            assert cached_states is not None
            cached_states, output = self.layer.extend_step(
                cached_states=cached_states,
                data=data,
                self_attention_logit_biases=self_attention_logit_biases,
                cross_attention_data=cross_attention_data,
                cross_attention_logit_biases=cross_attention_logit_biases,
            )
        else:
            raise ValueError(f"Unrecognized mode {mode}.")
        self_attention_probs = output.self_attention_probs
        cross_attention_probs = output.cross_attention_probs
        skip_input = output.data
        data = self.adapter(output.data)
        data += skip_input
        self.vlog(3, "adapted_transformer.output=%s", data.sum())
        return cached_states, BaseTransformerLayer.Output(
            data=data,
            self_attention_probs=self_attention_probs,
            cross_attention_probs=cross_attention_probs,
        )

    def forward(
        self,
        data: Tensor,
        *,
        self_attention_logit_biases: Optional[Tensor] = None,
        cross_attention_data: Optional[Tensor] = None,
        cross_attention_logit_biases: Optional[Tensor] = None,
    ) -> BaseTransformerLayer.Output:
        _, output = self._forward_for_mode(
            mode=ForwardMode.FORWARD,
            data=data,
            self_attention_logit_biases=self_attention_logit_biases,
            cross_attention_data=cross_attention_data,
            cross_attention_logit_biases=cross_attention_logit_biases,
            cached_states=None,
        )
        return output

    def init_states(self, *, target_batch_size: int, target_max_len: int) -> NestedTensor:
        return dict(
            layer=self.layer.init_states(
                target_batch_size=target_batch_size, target_max_len=target_max_len
            )
        )

    def prefill_states(
        self,
        *,
        time_step: Tensor,
        data: Tensor,
        self_attention_logit_biases: Optional[Tensor] = None,
        cross_attention_data: Optional[Tensor] = None,
        cross_attention_logit_biases: Optional[Tensor] = None,
    ) -> Tuple[NestedTensor, BaseTransformerLayer.Output]:
        return self._forward_for_mode(
            mode=ForwardMode.INIT_STATES,
            cached_states=dict(layer=time_step),
            data=data,
            self_attention_logit_biases=self_attention_logit_biases,
            cross_attention_data=cross_attention_data,
            cross_attention_logit_biases=cross_attention_logit_biases,
        )

    def extend_step(
        self,
        cached_states: NestedTensor,
        data: Tensor,
        *,
        self_attention_logit_biases: Optional[Tensor] = None,
        cross_attention_data: Optional[Tensor] = None,
        cross_attention_logit_biases: Optional[Tensor] = None,
    ) -> Tuple[NestedTensor, BaseTransformerLayer.Output]:
        return self._forward_for_mode(
            mode=ForwardMode.EXTEND_STEP,
            cached_states=cached_states,
            data=data,
            self_attention_logit_biases=self_attention_logit_biases,
            cross_attention_data=cross_attention_data,
            cross_attention_logit_biases=cross_attention_logit_biases,
        )


def set_double_shard_weights_config(
    cfg: Union[TransformerLayer.Config, Sequence[TransformerLayer.Config]],
    *,
    batch_axis_names: Union[str, Sequence[str]] = ("data", "fsdp"),
    fsdp_axis_names: Union[str, Sequence[str]] = "fsdp",
    tp_axis_names: Union[str, Sequence[str]] = "model",
    seq_axis_names: Union[str, Sequence[str]] = "seq",
):
    """Sets `cfg` to shard FFN and attention weights over both fsdp and tp axes.

    Args:
        cfg: (A sequence of) Transformer layer config to apply sharding spec to.
        batch_axis_names: Axis name(s) over which we shard the batch dimension of output tensors.
        fsdp_axis_names: Axis name(s) over which we shard fully-sharded-data-parallel tensors.
        tp_axis_names: Axis name(s) over which we shard tensor-parallel tensors.
        seq_axis_names: Axis name(s) over which we shard sequence-parallel tensors.
    """

    # pytype: disable=attribute-error
    def set_attn_partition_specs(attn_layer: MultiheadAttention.Config):
        # Shard weights.
        input_linear_cfg = attn_layer.input_linear
        if hasattr(input_linear_cfg, "input_linear"):
            input_linear_cfg = input_linear_cfg.input_linear
        input_linear_cfg.layer.param_partition_spec = (fsdp_axis_names, tp_axis_names, None)
        attn_layer.output_linear.param_partition_spec = (fsdp_axis_names, tp_axis_names, None)

    def set_ffn_partition_specs(ff_layer: TransformerFeedForwardLayer.Config):
        # Shard weights.
        ff_layer.linear1.param_partition_spec = (fsdp_axis_names, tp_axis_names)
        ff_layer.linear2.param_partition_spec = (tp_axis_names, fsdp_axis_names)
        # Encourage the right activation sharding.
        ff_layer.linear1.output_partition_spec = (batch_axis_names, seq_axis_names, tp_axis_names)
        ff_layer.linear2.output_partition_spec = (batch_axis_names, seq_axis_names, tp_axis_names)

    if not isinstance(cfg, Sequence):
        cfg = [cfg]

    for layer_cfg in cfg:
        set_attn_partition_specs(layer_cfg.self_attention.attention)
        if layer_cfg.cross_attention is not None:
            set_attn_partition_specs(layer_cfg.cross_attention.attention)
        if isinstance(layer_cfg.feed_forward, TransformerFeedForwardLayer.Config):
            set_ffn_partition_specs(layer_cfg.feed_forward)
    # pytype: enable=attribute-error


class BaseStackedTransformerLayer(BaseTransformerLayer):
    """The common interface of all stacked transformer layer classes.

    Note that BaseStackedTransformerLayer is a subclass of BaseTransformerLayer and therefore
    can be used where a BaseTransformerLayer is expected.
    """

    @config_class
    class Config(BaseTransformerLayer.Config):
        """Configures BaseStackedTransformerLayer."""

        # The number of layers in the stack.
        num_layers: Required[int] = REQUIRED
        # Config for each layer in the stack.
        # The layer must be a subclass of BaseTransformerLayer.
        layer: BaseTransformerLayer.Config = TransformerLayer.default_config()
        peak_stochastic_depth_rate: Optional[float] = None


class StackedTransformerLayer(BaseStackedTransformerLayer):
    """A simple implementation of BaseStackedTransformerLayer."""

    @config_class
    class Config(BaseStackedTransformerLayer.Config):
        """Configures StackedTransformerLayer."""

        # If `layer` is a Config, it will be stacked cfg.num_layers times. If `layer` is a
        # sequence of Configs, the sequence length should match cfg.num_layers.
        layer: Union[
            BaseTransformerLayer.Config, Sequence[BaseTransformerLayer.Config]
        ] = TransformerLayer.default_config()

    def __init__(self, cfg: Config, *, parent: Optional[Module]):
        super().__init__(cfg, parent=parent)
        cfg = self.config
        if isinstance(cfg.layer, Sequence):
            layer_cfgs = cfg.layer
            if len(layer_cfgs) != cfg.num_layers:
                raise ValueError(
                    f"Number of layer configs ({len(layer_cfgs)}) must match "
                    f"cfg.num_layers ({cfg.num_layers})."
                )
        else:
            layer_cfgs = [cfg.layer] * cfg.num_layers
        self._layers = []
        for i, layer_cfg in enumerate(layer_cfgs):
            if layer_cfg.input_dim is not REQUIRED:
                raise ValueError(
                    f"Do not set Config.layer.input_dim. Set Config.input_dim instead: {layer_cfg}"
                )
            layer_cfg = layer_cfg.clone(input_dim=cfg.input_dim)
            if cfg.peak_stochastic_depth_rate:
                layer_rate = get_stochastic_depth_linear_rate(
                    cfg.peak_stochastic_depth_rate,
                    stage_order=i + 1,
                    num_stages=cfg.num_layers,
                )
                layer_cfg.self_attention.stochastic_depth.rate = layer_rate
                layer_cfg.feed_forward.stochastic_depth.rate = layer_rate
            self._layers.append(self._add_child(f"layer{i}", layer_cfg))

    def initialize_parameters_recursively(
        self, prng_key: Tensor, *, prebuilt: Optional[NestedTensor] = None
    ) -> NestedTensor:
        cfg = self.config  # type: StackedTransformerLayer.Config
        prng_key = split_prng_key(prng_key, cfg.num_layers)
        state = {}
        for i in range(cfg.num_layers):
            layer = self._layers[i]
            key = jax.tree_util.tree_map(lambda x, index=i: x[index], prng_key.keys)
            state[layer.name] = layer.initialize_parameters_recursively(
                key, prebuilt=get_or_none(prebuilt, layer.name)
            )
        return state

    def _forward_for_mode(
        self,
        *,
        mode: ForwardMode,
        data: Tensor,
        self_attention_logit_biases: Optional[Tensor] = None,
        cross_attention_data: Optional[Tensor] = None,
        cross_attention_logit_biases: Optional[Tensor] = None,
        cached_states: Optional[NestedTensor] = None,
        **layer_kwargs,
    ) -> Tuple[List[Optional[NestedTensor]], TransformerLayer.Output]:
        """Computes transformer stack outputs.

        Args:
            mode: Configures whether `cached_states` are consumed or emitted. See `ForwardMode` for
                details.
            data: A Tensor of shape [batch, target_length, target_dim].
            self_attention_logit_biases: See ``On attention logit biases`` in the file comments.
            cross_attention_data: An optional Tensor of shape [batch, source_length, source_dim].
            cross_attention_logit_biases: See ``On attention logit biases`` in the file comments.
            cached_states: Optional NestedTensor as produced by `prefill_states`.

        Returns:
            An optional NestedTensor of cache states, depending on `mode`.
            An Output instance, where .data is of the same shape as query and .probs is of shape
            [batch, num_heads, target_length, source_length].

        Raises:
            ValueError: If `mode` is unsupported.
        """
        all_layer_outputs = []
        all_layer_states = []
        for i, layer in enumerate(self._layers):
            if mode == ForwardMode.FORWARD:
                layer_states, layer_outputs = None, layer(
                    data,
                    self_attention_logit_biases=self_attention_logit_biases,
                    cross_attention_data=cross_attention_data,
                    cross_attention_logit_biases=cross_attention_logit_biases,
                    **layer_kwargs,
                )
            elif mode == ForwardMode.INIT_STATES:
                assert cached_states is not None
                layer_states, layer_outputs = layer.prefill_states(
                    time_step=cached_states,
                    data=data,
                    self_attention_logit_biases=self_attention_logit_biases,
                    cross_attention_data=cross_attention_data,
                    cross_attention_logit_biases=cross_attention_logit_biases,
                    **layer_kwargs,
                )
            elif mode == ForwardMode.EXTEND_STEP:
                assert cached_states is not None
                layer_states, layer_outputs = layer.extend_step(
                    cached_states=cached_states[i],
                    data=data,
                    self_attention_logit_biases=self_attention_logit_biases,
                    cross_attention_data=cross_attention_data,
                    cross_attention_logit_biases=cross_attention_logit_biases,
                    **layer_kwargs,
                )
            else:
                raise ValueError(f"Unrecognized mode {mode}.")
            all_layer_outputs.append(layer_outputs)
            all_layer_states.append(layer_states)
            data = layer_outputs.data
        aux_outputs = {}
        for field in TransformerLayer.Output._fields:
            if field == "data":
                continue
            values = [getattr(output, field) for output in all_layer_outputs]
            if None in values:
                assert all(v is None for v in values), f"{field}: {values}"
                aux_outputs[field] = None
            else:
                aux_outputs[field] = jnp.stack(values, axis=0)
        return all_layer_states, TransformerLayer.Output(data=data, **aux_outputs)

    def forward(
        self,
        data: Tensor,
        *,
        self_attention_logit_biases: Optional[Tensor] = None,
        cross_attention_data: Optional[Tensor] = None,
        cross_attention_logit_biases: Optional[Tensor] = None,
        **layer_kwargs,
    ) -> TransformerLayer.Output:
        _, output = self._forward_for_mode(
            mode=ForwardMode.FORWARD,
            data=data,
            self_attention_logit_biases=self_attention_logit_biases,
            cross_attention_data=cross_attention_data,
            cross_attention_logit_biases=cross_attention_logit_biases,
            cached_states=None,
            **layer_kwargs,
        )
        return output

    def init_states(self, *args: Any, **kwargs: Any) -> NestedTensor:
        # TODO(sneha): any better ds?
        return [layer.init_states(*args, **kwargs) for layer in self._layers]

    def prefill_states(
        self,
        *,
        time_step: Tensor,
        data: Tensor,
        self_attention_logit_biases: Optional[Tensor] = None,
        cross_attention_data: Optional[Tensor] = None,
        cross_attention_logit_biases: Optional[Tensor] = None,
        **layer_kwargs,
    ) -> Tuple[List[NestedTensor], TransformerLayer.Output]:
        return self._forward_for_mode(
            mode=ForwardMode.INIT_STATES,
            cached_states=time_step,
            data=data,
            self_attention_logit_biases=self_attention_logit_biases,
            cross_attention_data=cross_attention_data,
            cross_attention_logit_biases=cross_attention_logit_biases,
            **layer_kwargs,
        )

    def extend_step(
        self,
        cached_states: List[NestedTensor],
        data: Tensor,
        *,
        self_attention_logit_biases: Optional[Tensor] = None,
        cross_attention_data: Optional[Tensor] = None,
        cross_attention_logit_biases: Optional[Tensor] = None,
        **layer_kwargs,
    ) -> Tuple[List[NestedTensor], TransformerLayer.Output]:
        return self._forward_for_mode(
            mode=ForwardMode.EXTEND_STEP,
            cached_states=cached_states,
            data=data,
            self_attention_logit_biases=self_attention_logit_biases,
            cross_attention_data=cross_attention_data,
            cross_attention_logit_biases=cross_attention_logit_biases,
            **layer_kwargs,
        )


class _TransformerRepeat(Repeat):
    """A Repeat layer with layer=TransformerLayer."""

    def _forward_for_mode(
        self,
        *,
        mode: ForwardMode,
        data: Tensor,
        cached_states: Optional[NestedTensor] = None,
        self_attention_logit_biases: Optional[Tensor] = None,
        cross_attention_data: Optional[Tensor] = None,
        cross_attention_logit_biases: Optional[Tensor] = None,
    ) -> Tuple[Optional[NestedTensor], TransformerLayer.Output]:
        """Computes transformer stack outputs.

        Args:
            mode: Configures whether `cached_states` are consumed or emitted. See `ForwardMode` for
                details.
            data: A Tensor of shape [batch, target_length, target_dim].
            self_attention_logit_biases: See ``On attention logit biases`` in the file comments.
            cross_attention_data: An optional Tensor of shape [batch, source_length, source_dim].
            cross_attention_logit_biases: See ``On attention logit biases`` in the file comments.
            cached_states: Optional NestedTensor as produced by `prefill_states`.

        Returns:
            An optional NestedTensor of cache states, depending on `mode`.
            An Output instance, where .data is of the same shape as query and .probs is of shape
            [batch, num_heads, target_length, source_length].

        Raises:
            ValueError: If `mode` is unsupported.
        """

        def layer_fn(carry, x_i):
            if mode == ForwardMode.FORWARD:
                layer_states, layer_outputs = None, self.layer(
                    carry,
                    self_attention_logit_biases=self_attention_logit_biases,
                    cross_attention_data=cross_attention_data,
                    cross_attention_logit_biases=cross_attention_logit_biases,
                )
            elif mode == ForwardMode.INIT_STATES:
                assert x_i is not None
                layer_states, layer_outputs = self.layer.prefill_states(
                    time_step=x_i,
                    data=carry,
                    self_attention_logit_biases=self_attention_logit_biases,
                    cross_attention_data=cross_attention_data,
                    cross_attention_logit_biases=cross_attention_logit_biases,
                )
            elif mode == ForwardMode.EXTEND_STEP:
                assert x_i is not None
                layer_states, layer_outputs = self.layer.extend_step(
                    x_i,
                    carry,
                    self_attention_logit_biases=self_attention_logit_biases,
                    cross_attention_data=cross_attention_data,
                    cross_attention_logit_biases=cross_attention_logit_biases,
                )
            else:
                raise ValueError(f"Unrecognized mode {mode}.")

            ys = {k: v for k, v in layer_outputs._asdict().items() if k != "data"}
            if layer_states is not None:
                # Vectorize over scan axis.
                ys["cached_states"] = jax.tree_map(
                    VDict, layer_states, is_leaf=lambda v: isinstance(v, dict)
                )
            return layer_outputs.data, ys

        repeat_outputs: Repeat.Output = self._run(layer_fn, carry=data, xs=cached_states)
        ys = repeat_outputs.ys
        updated_states = ys.pop("cached_states", None)
        return updated_states, TransformerLayer.Output(data=repeat_outputs.carry, **ys)

    def forward(
        self,
        data: Tensor,
        *,
        self_attention_logit_biases: Optional[Tensor] = None,
        cross_attention_data: Optional[Tensor] = None,
        cross_attention_logit_biases: Optional[Tensor] = None,
    ) -> TransformerLayer.Output:
        _, output = self._forward_for_mode(
            mode=ForwardMode.FORWARD,
            data=data,
            self_attention_logit_biases=self_attention_logit_biases,
            cross_attention_data=cross_attention_data,
            cross_attention_logit_biases=cross_attention_logit_biases,
            cached_states=None,
        )
        return output

    def init_states(self, *args: Any, **kwargs: Any) -> NestedTensor:
        def layer_fn(_):
            return jax.tree_map(
                VDict,
                self.layer.init_states(*args, **kwargs),
                is_leaf=lambda v: isinstance(v, dict),
            )

        cfg = self.config
        return jax.vmap(layer_fn)(jnp.empty(cfg.num_layers))

    def prefill_states(
        self,
        *,
        time_step: Tensor,
        data: Tensor,
        self_attention_logit_biases: Optional[Tensor] = None,
        cross_attention_data: Optional[Tensor] = None,
        cross_attention_logit_biases: Optional[Tensor] = None,
    ) -> Tuple[NestedTensor, TransformerLayer.Output]:
        cfg = self.config
        return self._forward_for_mode(
            mode=ForwardMode.INIT_STATES,
            data=data,
            cached_states=jnp.tile(time_step, [cfg.num_layers, 1]),
            self_attention_logit_biases=self_attention_logit_biases,
            cross_attention_data=cross_attention_data,
            cross_attention_logit_biases=cross_attention_logit_biases,
        )

    def extend_step(
        self,
        cached_states: NestedTensor,
        data: Tensor,
        *,
        self_attention_logit_biases: Optional[Tensor] = None,
        cross_attention_data: Optional[Tensor] = None,
        cross_attention_logit_biases: Optional[Tensor] = None,
    ) -> Tuple[NestedTensor, TransformerLayer.Output]:
        return self._forward_for_mode(
            mode=ForwardMode.EXTEND_STEP,
            data=data,
            cached_states=cached_states,
            self_attention_logit_biases=self_attention_logit_biases,
            cross_attention_data=cross_attention_data,
            cross_attention_logit_biases=cross_attention_logit_biases,
        )


class RepeatedTransformerLayer(BaseStackedTransformerLayer):
    """An implementation of BaseStackedTransformerLayer with a scan loop.

    Compared with StackedTransformerLayer, the size of the XLA program for RepeatedTransformerLayer
    does not grow proportional to the number of layers. In practice, this significantly reduces
    XLA compilation overhead of large models with many layers.
    """

    @config_class
    class Config(BaseStackedTransformerLayer.Config):
        """Configures RepeatedTransformerLayer."""

        repeat: Repeat.Config = _TransformerRepeat.default_config()

    def __init__(self, cfg: Config, *, parent: Optional[Module]):
        super().__init__(cfg, parent=parent)
        cfg = self.config  # type: RepeatedTransformerLayer.Config
        repeat_cfg = cfg.repeat.set(
            layer=cfg.layer.set(input_dim=cfg.input_dim),
            num_layers=cfg.num_layers,
        )
        self._add_child("repeat", repeat_cfg)

    def initialize_parameters_recursively(
        self, prng_key: Tensor, *, prebuilt: Optional[NestedTensor] = None
    ) -> NestedTensor:
        # We need to call self.repeat.initialize_parameters_recursively() with the same prng_key
        # to ensure initialization parity with StackedTransformerLayer.
        return dict(
            repeat=self.repeat.initialize_parameters_recursively(
                prng_key, prebuilt=get_or_none(prebuilt, "repeat")
            )
        )

    def forward(
        self,
        data: Tensor,
        *,
        self_attention_logit_biases: Optional[Tensor] = None,
        cross_attention_data: Optional[Tensor] = None,
        cross_attention_logit_biases: Optional[Tensor] = None,
    ) -> TransformerLayer.Output:
        return self.repeat(
            data,
            self_attention_logit_biases=self_attention_logit_biases,
            cross_attention_data=cross_attention_data,
            cross_attention_logit_biases=cross_attention_logit_biases,
        )

    def init_states(self, *args: Any, **kwargs: Any) -> NestedTensor:
        return self.repeat.init_states(*args, **kwargs)

    def prefill_states(
        self,
        *,
        time_step: Tensor,
        data: Tensor,
        self_attention_logit_biases: Optional[Tensor] = None,
        cross_attention_data: Optional[Tensor] = None,
        cross_attention_logit_biases: Optional[Tensor] = None,
    ) -> Tuple[List[NestedTensor], TransformerLayer.Output]:
        return self.repeat.prefill_states(
            time_step=time_step,
            data=data,
            self_attention_logit_biases=self_attention_logit_biases,
            cross_attention_data=cross_attention_data,
            cross_attention_logit_biases=cross_attention_logit_biases,
        )

    def extend_step(
        self,
        cached_states: NestedTensor,
        data: Tensor,
        *,
        self_attention_logit_biases: Optional[Tensor] = None,
        cross_attention_data: Optional[Tensor] = None,
        cross_attention_logit_biases: Optional[Tensor] = None,
    ) -> Tuple[List[NestedTensor], TransformerLayer.Output]:
        return self.repeat.extend_step(
            cached_states=cached_states,
            data=data,
            self_attention_logit_biases=self_attention_logit_biases,
            cross_attention_data=cross_attention_data,
            cross_attention_logit_biases=cross_attention_logit_biases,
        )


class _TransformerPipeline(Pipeline):
    """Transformer pipeline layer."""

    def forward(
        self,
        data: Tensor,
        *,
        self_attention_logit_biases: Optional[Tensor] = None,
        cross_attention_data: Optional[Tensor] = None,
        cross_attention_logit_biases: Optional[Tensor] = None,
    ) -> TransformerLayer.Output:
        carry_in = dict(data=data)
        # Even though attention logit biases do not change across layers, we
        # include them in the carry so that they are aligned with the microbatches.
        if self_attention_logit_biases is not None:
            carry_in["self_attention_logit_biases"] = self_attention_logit_biases
        if cross_attention_data is not None:
            carry_in["cross_attention_data"] = cross_attention_data
        if cross_attention_logit_biases is not None:
            carry_in["cross_attention_logit_biases"] = cross_attention_logit_biases

        carry_in = self._to_microbatches(carry_in)
        self.vlog(3, "carry_in=%s", shapes(carry_in))

        def layer_fn(carry, _):
            layer_outputs: TransformerLayer.Output = self.layer(**carry)
            carry.pop("data")
            return dict(**carry, data=layer_outputs.data), {
                k: v for k, v in layer_outputs._asdict().items() if k != "data"
            }

        pipeline_outputs: Pipeline.Output = self._run(layer_fn, carry_in)
        carry_out = self._from_microbatches(pipeline_outputs.carry["data"])

        ys = pipeline_outputs.ys
        self.vlog(3, "ys=%s", shapes(ys))
        return TransformerLayer.Output(data=carry_out, **ys)


class PipelinedTransformerLayer(BaseStackedTransformerLayer):
    """An implementation of BaseStackedTransformerLayer with pipeline model parallelism."""

    @config_class
    class Config(BaseStackedTransformerLayer.Config):
        """Configures PipelinedTransformerLayer."""

        # The number of pipeline stages. Must evenly divide `num_layers`.
        num_stages: Required[int] = REQUIRED
        # The number of pipeline microbatches. Must evenly divide batch size.
        num_microbatches: Required[int] = REQUIRED
        # Config for each stage in the pipeline.
        stage: BaseLayer.Config = StackedTransformerLayer.default_config().set(layer=None)

    def __init__(self, cfg: Config, *, parent: Optional[Module]):
        super().__init__(cfg, parent=parent)
        cfg = self.config  # type: PipelinedTransformerLayer.Config
        if cfg.num_layers % cfg.num_stages != 0:
            raise ValueError(f"num_stages {cfg.num_stages} must divide num_layers {cfg.num_layers}")
        num_layers_per_stage = cfg.num_layers // cfg.num_stages
        stage_cfg = cfg.stage.set(
            input_dim=cfg.input_dim, layer=cfg.layer, num_layers=num_layers_per_stage
        )
        pipeline_cfg = _TransformerPipeline.default_config().set(
            layer=stage_cfg, num_layers=cfg.num_stages, num_microbatches=cfg.num_microbatches
        )
        self._add_child("pipeline", pipeline_cfg)

    def initialize_parameters_recursively(
        self, prng_key: Tensor, *, prebuilt: Optional[NestedTensor] = None
    ) -> NestedTensor:
        cfg = self.config  # type: PipelinedTransformerLayer.Config
        # We pre-split all num_layers keys to ensure initialization parity with
        # StackedTransformerLayer.
        prng_key = split_prng_key(prng_key, (cfg.num_stages, cfg.num_layers // cfg.num_stages))
        return dict(
            pipeline=self.pipeline.initialize_parameters_recursively(
                prng_key, prebuilt=get_or_none(prebuilt, "pipeline")
            )
        )

    def forward(
        self,
        data: Tensor,
        *,
        self_attention_logit_biases: Optional[Tensor] = None,
        cross_attention_data: Optional[Tensor] = None,
        cross_attention_logit_biases: Optional[Tensor] = None,
    ) -> TransformerLayer.Output:
        return self.pipeline(
            data,
            self_attention_logit_biases=self_attention_logit_biases,
            cross_attention_data=cross_attention_data,
            cross_attention_logit_biases=cross_attention_logit_biases,
        )

    # TODO(sneha): extend_step


def build_remat_spec(
    stack_cfg: Union[
        BaseStackedTransformerLayer.Config, "RepeatedConformerLayer.Config"  # type: ignore
    ]
) -> Optional[RematSpec]:
    """Configures how the Transformer or Conformer stack will save the linearization points.

    We try to save activations from the forward pass that are inefficient to recompute on the
    backward pass. We choose the linearization points in the MultiHeadAttention layer, as that
    demonstrated (empirically) the best throughput, allowing us to train with a batch size of 16 on
    gpt2-10b with adamw and full sharding across 4 TPU v4 chips and a RepeatedTransformerLayer,
    with 1.8x the step time of a stacked layer with a batch size of 8 and the same sharding config.

    For conformer model, we start from the same remat policy as language models.
    TODO(zhiyunlu): investigate Conformer model's memory/step-time tradeoffs. Possibly we
    need to save points in the LConv module.

    Args:
        stack_cfg: A transformer config.

    Returns:
        None (if no rematerialization is needed) or a RematSpec.
    """
    # TODO(markblee): Switch to using isinstance everywhere.
    if stack_cfg.klass is PipelinedTransformerLayer:
        return None
    attention_name = stack_cfg.layer.self_attention.attention.klass.__name__
    #rms_norm = stack_cfg.layer.self_attention.attention.norm.klass.__name__
    #mlp_name = stack_cfg.layer.feed_forward
    if jax.default_backend() == 'neuron':
        return RematSpec(
            prevent_cse=stack_cfg.klass is StackedTransformerLayer,
            # If we are running inside a jax.lax.scan (Repeated/Pipelined transformers
            # or Repeated Conformers) we can enable common subexpression elimination optimizations.
            policy=config_for_function(jax_remat_policies.save_only_these_names).set(
                names_which_can_be_saved=[
                    f"{attention_name}.{el}"
                    for el in ["q_proj", "k_proj", "v_proj", "context"]
                ]
            ),
        )
    return RematSpec(
        prevent_cse=stack_cfg.klass is StackedTransformerLayer,
        # If we are running inside a jax.lax.scan (Repeated/Pipelined transformers
        # or Repeated Conformers) we can enable common subexpression elimination optimizations.
        policy=config_for_function(jax_remat_policies.save_only_these_names).set(
            names_which_can_be_saved=[
                f"{attention_name}.{el}"
                for el in ["q_proj", "k_proj", "v_proj", "context"]
            ]
        ),
    )


class AttentionLogitBiasLayer(BaseLayer):
    """Base attention logit bias layer.

    The attention logit bias layer should have input_ids as input.
    """

    def forward(self, *, segment_ids: Tensor, positions: Tensor) -> Tensor:
        """Produces attention logit biases.

        Args:
            segment_ids: An integer Tensor of shape [batch_size, seq_len] with values in
                [0, num_segments). Tokens are only allowed to attend to other tokens within the same
                segment. segment_ids == 0 represents paddings.
            positions: An Tensor of broadcastable shape to `input_ids` with values in [0, seq_len).
                This can be used to produce biases for packed inputs.

        Returns:
            A float attention logit biases of shape [batch_size, 1, seq_len, seq_len] or
                [batch_size, num_heads, seq_len, seq_len].
            Output[b,i,j] is -inf iff attention is disabled with query=input[b, i] and
            key=input[b, j].
        """
        raise NotImplementedError(type(self))


def compute_padding_biases(input_ids: Tensor, *, pad_token_id: Optional[int]) -> Tensor:
    """Compute the logits bias to disable attention to/from paddings.

    Args:
        input_ids: A Tensor of shape [batch_size, seq_len].
        pad_token_id: An int representing the padded token ID or None.

    Returns:
        A float logit biases of shape [batch_size, 1, seq_len, seq_len].
    """
    if pad_token_id is None:
        batch_size, seq_len = input_ids.shape
        return jnp.zeros([batch_size, 1, seq_len, seq_len])
    padding_bias = (input_ids == pad_token_id) * NEG_INF
    return padding_bias[:, None, None, :] + padding_bias[:, None, :, None]


class CausalAttentionLogitBiasLayer(AttentionLogitBiasLayer):
    """Causal attention logit bias layer."""

    def forward(self, *, segment_ids: Tensor, positions: Tensor) -> Tensor:
        """Refer to AttentionLogitBiasLayer.forward for docstring."""
        # Note: padding tokens are not explicitly masked.
        causal_bias = (positions[:, None, :, None] < positions[:, None, None, :]) * NEG_INF
        return apply_attention_logit_biases(
            causal_bias, make_segment_mask(source_segments=segment_ids, target_segments=segment_ids)
        )


class FullAttentionLogitBiasLayer(AttentionLogitBiasLayer):
    """Full attention logit bias layer."""

    def forward(self, *, segment_ids: Tensor, positions: Tensor) -> Tensor:
        """Refer to AttentionLogitBiasLayer.forward for docstring."""
        del positions
        return make_segment_mask(source_segments=segment_ids, target_segments=segment_ids)


def alibi_get_slopes(num_heads: int) -> List:
    """Get the slopes for different attention heads defined in ALiBi paper.

    This is a direct copy from ALiBi codebase.
    Ref:
    https://github.com/ofirpress/attention_with_linear_biases/tree/3b7c2eca/fairseq/models/transformer.py#L742-L752

    Args:
        num_heads: An integer for the number of attention heads.

    Returns:
        A tensor of slopes with shape of [num_heads]. Each value represents
        a slope for one attention head.
    """

    def get_slopes_power_of_2(n: int) -> List:
        start = 2 ** (-(2 ** -(math.log2(n) - 3)))
        ratio = start
        return [start * ratio**i for i in range(n)]

    if math.log2(num_heads).is_integer():
        return get_slopes_power_of_2(num_heads)
    else:
        closest_power_of_2 = 2 ** math.floor(math.log2(num_heads))
        return (
            get_slopes_power_of_2(closest_power_of_2)
            + alibi_get_slopes(2 * closest_power_of_2)[0::2][: num_heads - closest_power_of_2]
        )


class ALiBiAttentionLogitBiasLayer(CausalAttentionLogitBiasLayer):
    """attention logit bias layer in ALiBi.

    Ref: https://github.com/ofirpress/attention_with_linear_biases/tree/3b7c2eca
    """

    @config_class
    class Config(CausalAttentionLogitBiasLayer.Config):
        """Configures ALiBiAttentionLogitBiasLayer."""

        num_heads: Required[int] = REQUIRED

    def forward(self, *, segment_ids: Tensor, positions: Tensor) -> Tensor:
        """Produces an attention logit biases of shape [batch_size, num_heads, seq_len, seq_len].

        The ALiBi bias is defined as below:
        1. Create a lower triangle matrix with the value of:
            bias = [-(i-1), ..., -2, -1, 0] * slopes
        2. Apply the casual biases.
            bias = apply_apply_attention_logit_biases(bias, causal_bias)

        Refer to AttentionLogitBiasLayer.forward for docstring.
        """
        cfg = self.config
        slopes = jnp.asarray(alibi_get_slopes(cfg.num_heads))
        # Create the lower triangle matrix w/ value [-(i-1), ..., -2, -1, 0] for each segment.
        alibi_bias = jnp.expand_dims(positions, [1]) - jnp.expand_dims(positions, [2])
        # Add head dim.
        alibi_bias = jnp.expand_dims(alibi_bias, [1])
        # Multiply w/ the slopes.
        alibi_bias = alibi_bias * jnp.expand_dims(slopes, [0, 2, 3])
        bias = super().forward(segment_ids=segment_ids, positions=positions)
        # Combine the biases.
        return apply_attention_logit_biases(alibi_bias, bias)


class SymmetricALiBiAttentionLogitBiasLayer(FullAttentionLogitBiasLayer):
    """Symmetric full attention version of ALiBiAttentionLogitBiasLayer.

    Main implementation differences between this one and `ALiBiAttentionLogitBiasLayer` (above):
        1. Muliplies alibi slopes by -1.
        2. Computes absolute value of relative positions.
        3. Multiplies results of steps 1 and 2 to get symmetric bias matrix.

    Originally proposed here by an author of the ALiBi paper:
    https://github.com/ofirpress/attention_with_linear_biases/issues/5
    """

    @config_class
    class Config(FullAttentionLogitBiasLayer.Config):
        """Configures SymmetricALiBiAttentionLogitBiasLayer."""

        num_heads: Required[int] = REQUIRED

    def forward(self, *, segment_ids: Tensor, positions: Tensor) -> Tensor:
        cfg = self.config

        slopes = -1 * jnp.asarray(alibi_get_slopes(cfg.num_heads))

        # Create the lower triangle matrix w/ value [-(i-1), ..., -2, -1, 0] for each segment.
        alibi_bias = jnp.abs(positions[:, jnp.newaxis, :] - positions[:, :, jnp.newaxis])

        # Add head dim.
        alibi_bias = alibi_bias[:, jnp.newaxis, :, :]

        # Multiply w/ the slopes.
        alibi_bias = alibi_bias * jnp.expand_dims(slopes, [0, 2, 3])

        bias = super().forward(segment_ids=segment_ids, positions=positions)
        # Combine the biases.
        return apply_attention_logit_biases(alibi_bias, bias)<|MERGE_RESOLUTION|>--- conflicted
+++ resolved
@@ -93,12 +93,8 @@
     check_numerics,
     get_or_none,
     shapes,
-<<<<<<< HEAD
-    split_prng_key, with_sharding_constraint,
-=======
     split_prng_key,
     with_sharding_constraint
->>>>>>> 327cb4fc
 )
 
 NEG_INF = -1e15
